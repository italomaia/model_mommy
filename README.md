--- conflicted
+++ resolved
@@ -142,8 +142,6 @@
 For more examples, see tests.
 
 ##Currently supports the fields:
-<<<<<<< HEAD
-CharField, TextField, FloatField, ForeignKey, ManyToMany Date and DateTimeField, BooleanField, and all the integer-type Fields
-=======
-CharField, TextField, FloatField, ForeignKey, Date and DateTimeField, BooleanField, URLField, and all the integer-type Fields
->>>>>>> 465672ec
+
+SlugField, CharField, TextField, URLField, FloatField, ForeignKey, ManyToMany, 
+Date and DateTimeField, BooleanField, and all the integer-type Fields