# -*- coding:utf-8 -*-

__doc__ = """
Generators are callables that return a value used to populate a field.

If this callable has a `required` attribute (a list, mostly), for each item in
the list, if the item is a string, the field attribute with the same name will
be fetched from the field and used as argument for the generator. If it is a
callable (which will receive `field` as first argument), it should return a
list in the format (key, value) where key is the argument name for generator
and value is the value for that argument.
"""

import sys
import string
import datetime
from decimal import Decimal
from random import randint, choice, random


MAX_LENGTH = 300
MIN_INT, MAX_INT = -2147483648, 2147483647
MIN_BIG_INT, MAX_BIG_INT = -9223372036854775808l, 9223372036854775807l
MIN_SMALL_INT, MAX_SMALL_INT = -32768, 32767


def gen_from_default(default):
    return default
gen_from_default.required = ['default']


def gen_from_list(L):
    '''Makes sure all values of the field are generated from the list L
    Usage:
    from mommy import Mommy
    class KidMommy(Mommy):
      attr_mapping = {'some_field':gen_from_list([A, B, C])}
    '''
    return lambda: choice(L)

# -- DEFAULT GENERATORS --


def gen_from_choices(C):
    choice_list = map(lambda x: x[0], C)
    return gen_from_list(choice_list)


def gen_integer(min_int=MIN_INT, max_int=MAX_INT):
    '32bits integer'
    return randint(min_int, max_int)


def gen_big_integer(min_int=MIN_BIG_INT, max_int=MAX_BIG_INT):
    '64bits integer'
    return randint(min_int, max_int)


def gen_small_integer(min_int=MIN_SMALL_INT, max_int=MAX_SMALL_INT):
    '16bits integer'
    return gen_integer(min_int, max_int)


def gen_positive_integer(min_int=0, max_int=MAX_INT*2+1):
    'positive 32bits integer'
    return randint(min_int, max_int)


def gen_positive_small_integer(min_int=0, max_int=MAX_SMALL_INT*2+1):
    'positive 16bits integer'
    return gen_integer(min_int, max_int)


gen_float = lambda: random() * gen_integer()


def gen_decimal(max_digits, decimal_places):
    num_as_str = lambda x: ''.join([str(randint(0, 9)) for i in range(x)])
    return "%s.%s" % (
        num_as_str(max_digits - decimal_places),
        num_as_str(decimal_places))
gen_decimal.required = ['max_digits', 'decimal_places']


gen_date = datetime.date.today


gen_datetime = datetime.datetime.now


def gen_raw_string(max_length, chr_table):
    '''
    Generates a random string from `chr_table` with
    size `max_length`.
    '''
    return ''.join(choice(chr_table) for i in range(max_length))


def gen_filename(max_length, ext_list=('txt', 'pdf', 'odt'), ext=None):
    '''
    Generates a random filename with length up to `max_length` and
    extension `ext`. If `ext` is not provided, one of these will be
    used:('txt', 'pdf', 'odt').
    '''
    if ext is None:
        ext = choice(ext_list)

    ext = '.%s' % ext
    txt_length = choice(range(1, max_length - len(ext)))
    return gen_raw_string(txt_length, string.letters + '-_') + ext
gen_filename.required = ['max_length']


def gen_slug(max_length=50):
    '''
    Generates a random slug with length up to `max_length`.
    '''
    slug_table = string.lowercase + string.digits + '_-'
    txt_length = choice(range(1, max_length + 1))
    return gen_raw_string(txt_length, slug_table)
gen_slug.required = ['max_length']


def gen_string(max_length):
    '''
    Generates a random string with length up to `max_length`.
    '''
    txt_length = choice(range(1, max_length + 1))
    return gen_raw_string(txt_length, string.printable)
gen_string.required = ['max_length']

<<<<<<< HEAD
=======
def gen_slug(max_length=50):
    valid_chars = string.letters + string.digits + '_-'
    return ''.join(choice(valid_chars) for i in range(max_length))
>>>>>>> 9ecd5f0d

gen_text = lambda: gen_string(MAX_LENGTH)


gen_boolean = lambda: choice((True, False))


# Needs improvement. This only generates one possible URL pattern.
def gen_url(max_length):
    assert max_length >= 20

    ext = gen_raw_string(choice([2, 3]), string.letters)
    letters = ''.join(choice(string.letters)
        for i in range(max_length - 15 - len(ext)))
    return 'http://www.%s.%s' % (letters, ext)
gen_url.required = ['max_length']


def gen_email(max_length):
    # ref: http://en.wikipedia.org/wiki/Email_address
    # local-part: up to 64char
    # domain-part: up to 253char
    # total: up to 254char

    assert max_length >= 3
    max_length = min(max_length, 254) - 1  # -> @
    local_length = choice(range(1, min(max_length, 65)))
    domain_length = min(max_length - local_length, 253)
    email = '%s@%s'

    def gen_local_part(length):
        char_table_cc = string.letters + string.digits + "!#$%&'*+-/=?^_`{|}~"
        char_table_nc = string.letters + string.digits + "!#$%&'*+-/=?^_`{|}~."

        data = gen_raw_string(1, char_table_cc)
        while len(data) < length:
            if data[-1] == '.' or len(data) + 1 == length:
                data += gen_raw_string(1, char_table_cc)
            else:
                data += gen_raw_string(1, char_table_nc)
        return data

    def gen_domain_part(length):
        char_table_cc = string.letters + string.digits + '-_'
        char_table_nc = string.letters + string.digits + '-_.'
        count = 0

        data = gen_raw_string(1, char_table_cc)
        while len(data) < length:
            if data[-1] == '.' or len(data) + 1 == length or count == 63:
                data += gen_raw_string(1, char_table_cc)
                count = 0
            else:
                data += gen_raw_string(1, char_table_nc)
                count += 1
        return data

    return email % (
        gen_local_part(local_length),
        gen_domain_part(domain_length))
gen_email.required = ['max_length']<|MERGE_RESOLUTION|>--- conflicted
+++ resolved
@@ -39,7 +39,6 @@
     return lambda: choice(L)
 
 # -- DEFAULT GENERATORS --
-
 
 def gen_from_choices(C):
     choice_list = map(lambda x: x[0], C)
@@ -129,12 +128,6 @@
     return gen_raw_string(txt_length, string.printable)
 gen_string.required = ['max_length']
 
-<<<<<<< HEAD
-=======
-def gen_slug(max_length=50):
-    valid_chars = string.letters + string.digits + '_-'
-    return ''.join(choice(valid_chars) for i in range(max_length))
->>>>>>> 9ecd5f0d
 
 gen_text = lambda: gen_string(MAX_LENGTH)
 
