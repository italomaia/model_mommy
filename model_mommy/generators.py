# -*- coding:utf-8 -*-

__doc__ = """
Generators are callables that return a value used to populate a field.

<<<<<<< HEAD
If this callable has a `required` attribute (a list, mostly), for each item in
the list, if the item is a string, the field attribute with the same name will
be fetched from the field and used as argument for the generator. If it is a
callable (which will receive `field` as first argument), it should return a
list in the format (key, value) where key is the argument name for generator
and value is the value for that argument.
=======
If this callable has a `required` attribute (a list, mostly), for each item in the list,
if the item is a string, the field attribute with the same name will be fetched from the field
and used as argument for the generator. If it is a callable (which will receive `field`
as first argument), it should return a list in the format (key, value) where key is
the argument name for generator and value is the value for that argument.
>>>>>>> 889d4a9f
"""

import sys
import string
import datetime
from decimal import Decimal
from random import randint, choice, random

MAX_LENGTH = 300
# Using sys.maxint here breaks a bunch of tests when running against a
# Postgres database.
maxint = 10000


def gen_from_default(default):
    return default
gen_from_default.required = ['default']


def gen_from_list(L):
    '''Makes sure all values of the field are generated from the list L
    Usage:
    from mommy import Mommy
    class KidMommy(Mommy):
      attr_mapping = {'some_field':gen_from_list([A, B, C])}
    '''
    return lambda: choice(L)

# -- DEFAULT GENERATORS --


def gen_from_choices(C):
    choice_list = map(lambda x: x[0], C)
    return gen_from_list(choice_list)

<<<<<<< HEAD

def gen_integer(min_int=-sys.maxint, max_int=sys.maxint):
=======
def gen_integer(min_int=-maxint, max_int=maxint):
>>>>>>> 889d4a9f
    return randint(min_int, max_int)


def gen_small_integer(min_int=-32768, max_int=32767):
    return gen_integer(min_int, max_int)


gen_float = lambda: random() * gen_integer()


def gen_decimal(max_digits, decimal_places):
    num_as_str = lambda x: ''.join([str(randint(0, 9)) for i in range(x)])
    return "%s.%s" % (
        num_as_str(max_digits - decimal_places),
        num_as_str(decimal_places))
gen_decimal.required = ['max_digits', 'decimal_places']


gen_date = datetime.date.today


gen_datetime = datetime.datetime.now


def gen_raw_string(max_length, chr_table):
    '''
    Generates a random string from `chr_table` with
    size `max_length`.
    '''
    return ''.join(choice(chr_table) for i in range(max_length))


def gen_filename(max_length, ext_list=('txt', 'pdf', 'odt'), ext=None):
    '''
    Generates a random filename with length up to `max_length` and
    extension `ext`. If `ext` is not provided, one of these will be
    used:('txt', 'pdf', 'odt').
    '''
    if ext is None:
        ext = choice(ext_list)

    ext = '.%s' % ext
    txt_length = choice(range(1, max_length - len(ext)))
    return gen_raw_string(txt_length, string.letters + '-_') + ext
gen_filename.required = ['max_length']


def gen_slug(max_length=50):
    '''
    Generates a random slug with length up to `max_length`.
    '''
    slug_table = string.lowercase + string.digits + '_-'
    txt_length = choice(range(1, max_length + 1))
    return gen_raw_string(txt_length, slug_table)
gen_slug.required = ['max_length']


def gen_string(max_length):
    '''
    Generates a random string with length up to `max_length`.
    '''
    txt_length = choice(range(1, max_length + 1))
    return gen_raw_string(txt_length, string.printable)
gen_string.required = ['max_length']


gen_text = lambda: gen_string(MAX_LENGTH)

<<<<<<< HEAD

gen_boolean = lambda: choice((True, False))


# Needs improvement. This only generates one possible URL pattern.
def gen_url(max_length):
    assert max_length >= 20
    
    ext = gen_raw_string(choice([2, 3]), string.letters)
    letters = ''.join(choice(string.letters)
        for i in range(max_length - 15 - len(ext)))
    return 'http://www.%s.%s' % (letters, ext)
gen_url.required = ['max_length']


def gen_email(max_length):
    # ref: http://en.wikipedia.org/wiki/Email_address
    # local-part: up to 64char
    # domain-part: up to 253char
    # total: up to 254char

    assert max_length >= 3
    max_length = min(max_length, 254) - 1  # -> @
    local_length = choice(range(1, min(max_length, 65)))
    domain_length = min(max_length - local_length, 253)
    email = '%s@%s'

    def gen_local_part(length):
        char_table_cc = string.letters + string.digits + "!#$%&'*+-/=?^_`{|}~"
        char_table_nc = string.letters + string.digits + "!#$%&'*+-/=?^_`{|}~."

        data = gen_raw_string(1, char_table_cc)
        while len(data) < length:
            if data[-1] == '.' or len(data) + 1 == length:
                data += gen_raw_string(1, char_table_cc)
            else:
                data += gen_raw_string(1, char_table_nc)
        return data

    def gen_domain_part(length):
        char_table_cc = string.letters + string.digits + '-_'
        char_table_nc = string.letters + string.digits + '-_.'
        count = 0

        data = gen_raw_string(1, char_table_cc)
        while len(data) < length:
            if data[-1] == '.' or len(data) + 1 == length or count == 63:
                data += gen_raw_string(1, char_table_cc)
                count = 0
            else:
                data += gen_raw_string(1, char_table_nc)
                count += 1
        return data

    return email % (
        gen_local_part(local_length),
        gen_domain_part(domain_length))
gen_email.required = ['max_length']
=======
gen_boolean = lambda: choice((True, False))

def gen_url():
    letters = ''.join(choice(string.letters) for i in range(30))
    return 'http://www.%s.com' % letters

gen_email = lambda: "%s@example.com" % gen_string(10)
>>>>>>> 889d4a9f
<|MERGE_RESOLUTION|>--- conflicted
+++ resolved
@@ -3,20 +3,12 @@
 __doc__ = """
 Generators are callables that return a value used to populate a field.
 
-<<<<<<< HEAD
 If this callable has a `required` attribute (a list, mostly), for each item in
 the list, if the item is a string, the field attribute with the same name will
 be fetched from the field and used as argument for the generator. If it is a
 callable (which will receive `field` as first argument), it should return a
 list in the format (key, value) where key is the argument name for generator
 and value is the value for that argument.
-=======
-If this callable has a `required` attribute (a list, mostly), for each item in the list,
-if the item is a string, the field attribute with the same name will be fetched from the field
-and used as argument for the generator. If it is a callable (which will receive `field`
-as first argument), it should return a list in the format (key, value) where key is
-the argument name for generator and value is the value for that argument.
->>>>>>> 889d4a9f
 """
 
 import sys
@@ -26,10 +18,6 @@
 from random import randint, choice, random
 
 MAX_LENGTH = 300
-# Using sys.maxint here breaks a bunch of tests when running against a
-# Postgres database.
-maxint = 10000
-
 
 def gen_from_default(default):
     return default
@@ -52,14 +40,8 @@
     choice_list = map(lambda x: x[0], C)
     return gen_from_list(choice_list)
 
-<<<<<<< HEAD
-
-def gen_integer(min_int=-sys.maxint, max_int=sys.maxint):
-=======
-def gen_integer(min_int=-maxint, max_int=maxint):
->>>>>>> 889d4a9f
+def gen_integer(min_int=-2147483647, max_int=2147483647):
     return randint(min_int, max_int)
-
 
 def gen_small_integer(min_int=-32768, max_int=32767):
     return gen_integer(min_int, max_int)
@@ -126,7 +108,6 @@
 
 gen_text = lambda: gen_string(MAX_LENGTH)
 
-<<<<<<< HEAD
 
 gen_boolean = lambda: choice((True, False))
 
@@ -134,7 +115,7 @@
 # Needs improvement. This only generates one possible URL pattern.
 def gen_url(max_length):
     assert max_length >= 20
-    
+
     ext = gen_raw_string(choice([2, 3]), string.letters)
     letters = ''.join(choice(string.letters)
         for i in range(max_length - 15 - len(ext)))
@@ -184,13 +165,4 @@
     return email % (
         gen_local_part(local_length),
         gen_domain_part(domain_length))
-gen_email.required = ['max_length']
-=======
-gen_boolean = lambda: choice((True, False))
-
-def gen_url():
-    letters = ''.join(choice(string.letters) for i in range(30))
-    return 'http://www.%s.com' % letters
-
-gen_email = lambda: "%s@example.com" % gen_string(10)
->>>>>>> 889d4a9f
+gen_email.required = ['max_length']