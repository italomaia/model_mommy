# -*- coding:utf-8 -*-
<<<<<<< HEAD

from datetime import date, datetime
from decimal import Decimal

from django.db.models.fields import *
import django

if django.VERSION < (1, 2):
    BigIntegerField = IntegerField

from django.test import TestCase


class TestDjangoVersinoIssues(TestCase):
    def test_if_bigintegerfield_works_for_v1_1(self):
        from model_mommy.models import BigIntegerField

        if django.VERSION < (1, 2):
            self.assertEqual(BigIntegerField, IntegerField)
        else:
            self.assertNotEqual(BigIntegerField, IntegerField)


class FieldFillingTestCase(TestCase):

    def setUp(self):
        from model_mommy import mommy
        from model_mommy.models import Person

        self.person = mommy.make_one(Person)


class FieldFillingWithParameterTestCase(TestCase):

    def test_simple_create_person_with_parameters(self):
        from model_mommy import mommy
        from model_mommy.models import Person

        kid = mommy.make_one(Person, happy=True, age=10, name='Mike')
        self.assertEqual(kid.age, 10)
        self.assertEqual(kid.happy, True)
        self.assertEqual(kid.name, 'Mike')

    def test_create_person_from_factory_using_paramters(self):
        from model_mommy.mommy import Mommy
        from model_mommy.models import Person

        person_mom = Mommy(Person)
        person = person_mom.make_one(happy=False,
            age=20, gender='M', name='John')
        self.assertEqual(person.age, 20)
        self.assertEqual(person.happy, False)
        self.assertEqual(person.name, 'John')
        self.assertEqual(person.gender, 'M')


#class TestDefaultGenerators(TestCase):
#    '''
#    Default generators are those used to generate builtin django fields.
#    '''
#    pass


class TestNonDefaultGenerators(TestCase):

    def test_attr_mapping_with_from_default_generator(self):
        from model_mommy.generators import gen_from_default
        from model_mommy.mommy import Mommy
        from model_mommy.models import Person

        class HappyPersonMommy(Mommy):
            attr_mapping = {'happy': gen_from_default}

        happy_field = Person._meta.get_field('happy')
        mom = HappyPersonMommy(Person)
        person = mom.make_one()
        self.assertTrue(person.happy == happy_field.default)

    def test_attr_mapping_with_from_list_generator(self):
        from model_mommy.mommy import Mommy
        from model_mommy.models import Person
        from model_mommy.generators import gen_from_list

        age_list = range(4, 12)

        class KidMommy(Mommy):
            attr_mapping = {
                'age': gen_from_list(age_list)
            }

        mom = KidMommy(Person)
        kid = mom.make_one()

        # person's age belongs to informed list?
        self.assertTrue(kid.age in age_list)


class TestMommyAPI(TestCase):

    def test_make_one_should_create_one_object(self):
        from model_mommy import mommy
        from model_mommy.models import Person

        person = mommy.make_one(Person)
        self.assertTrue(isinstance(person, Person))

        # makes sure there's someone in the database
        self.assertEqual(Person.objects.all().count(), 1)

        # makes sure it is the person we created
        self.assertEqual(Person.objects.all()[0].id, person.id)

    def test_prepare_one_should_not_persist_one_object(self):
        from model_mommy import mommy
        from model_mommy.models import Person

        person = mommy.prepare_one(Person)
        self.assertTrue(isinstance(person, Person))

        # makes sure database is clean
        self.assertEqual(Person.objects.all().count(), 0)

    def test_make_many_people(self):
        from model_mommy import mommy
        from model_mommy.models import Person

        people = mommy.make_many(Person)

        # make_many creates 5 instances by default
        self.assertEqual(len(people), 5)
        self.assertEqual(Person.objects.count(), 5)

        # only what we created is in the database
        for person in people:
            Person.objects.get(pk=person.id)

    def test_make_many_people_with_params(self):
        from model_mommy import mommy
        from model_mommy.models import Person

        people = mommy.make_many(Person, 3, name='Mike')

        for person in people:
            self.assertTrue(person.name, 'Mike')

        for person in Person.objects.all():
            self.assertTrue(person.name, 'Mike')

    def test_prepare_many_people(self):
        from model_mommy import mommy
        from model_mommy.models import Person

        people = mommy.prepare_many(Person)

        # prepare_many creates 5 instances by default
        self.assertEqual(len(people), 5)
        self.assertEqual(Person.objects.count(), 0)
=======
from import_helpers import *

from django.test import TestCase

class MommyCreatesSimpleModel(TestCase):

    def test_make_one_should_create_one_object(self):
        person = mommy.make_one(Person)
        self.assertTrue(isinstance(person, Person))

        # makes sure it is the person we created
        self.assertTrue(Person.objects.filter(id=person.id))

    def test_prepare_one_should_not_persist_one_object(self):
        person = mommy.prepare_one(Person)
        self.assertTrue(isinstance(person, Person))
>>>>>>> 889d4a9f


<<<<<<< HEAD
class TestMommyModelsWithRelations(TestCase):
=======
        self.assertEqual(person.id, None)

>>>>>>> 889d4a9f

    def test_dependent_model_creation_with_ForeignKey(self):
        from model_mommy import mommy
        from model_mommy.models import Dog, Person

        dog = mommy.make_one(Dog)
        self.assertTrue(isinstance(dog.owner, Person))

<<<<<<< HEAD
    def test_dependent_model_creation_with_ForeignKey(self):
        from model_mommy import mommy
        from model_mommy.models import Dog, Person

=======
    def test_dependent_models_with_ForeignKey(self):
>>>>>>> 889d4a9f
        dog = mommy.make_one(Dog)
        self.assertTrue(isinstance(dog.owner, Person))

    def test_prepare_one_should_not_create_one_object(self):
        dog = mommy.prepare_one(Dog)
        self.assertTrue(isinstance(dog, Dog))
        self.assertTrue(isinstance(dog.owner, Person))

        # makes sure database is clean
        self.assertEqual(Person.objects.all().count(), 0)
        self.assertEqual(Dog.objects.all().count(), 0)

    def test_create_many_to_many(self):
<<<<<<< HEAD
        from model_mommy import mommy
        from model_mommy.models import Store
=======
>>>>>>> 889d4a9f

        store = mommy.make_one(Store)
        self.assertEqual(store.employees.count(), 5)
        self.assertEqual(store.customers.count(), 5)

<<<<<<< HEAD
    def test_provide_initial_to_many_to_many(self):
        from model_mommy.models import Person, Store
        from model_mommy import mommy

        employees = mommy.make_many(Person, 3)
        customers = mommy.make_many(Person, 20)
        store = mommy.make_one(Store, employees=employees, customers=customers)

        self.assertEqual(store.employees.count(), 3)
        self.assertEqual(store.customers.count(), 20)

        for employee in employees:
            store.employees.get(pk=employee.id)


class TestAutoRefPattern(TestCase):
    'Spooky!'
    pass


class FillNullablesTestCase(TestCase):

    def test_always_fill_nullables_if_value_provided_via_attrs(self):
        from model_mommy.mommy import Mommy
        from model_mommy.models import Person

        bio_data = 'some bio'
        mom = Mommy(Person, False)
        p = mom.make_one(bio=bio_data)
        self.assertEqual(p.bio, bio_data)

    def test_if_nullables_are_filled_when_fill_nullables_is_true(self):
        from model_mommy.mommy import Mommy
        from model_mommy.models import Person

        mom = Mommy(Person, True)
        p = mom.make_one()
        self.assertTrue(isinstance(p.bio, basestring))

    def test_if_nullables_are_not_filled_when_fill_nullables_is_false(self):
        from model_mommy.mommy import Mommy
        from model_mommy.models import Person

        mom = Mommy(Person, False)
        p = mom.make_one()
        self.assertTrue(p.bio == None)


class FillingFromChoice(FieldFillingTestCase):

    def test_if_gender_is_populated_from_choices(self):
        from model_mommy.models import GENDER_CH

        self.assertTrue(self.person.gender in map(lambda x: x[0], GENDER_CH))
=======
    def test_simple_creating_person_with_parameters(self):
        kid = mommy.make_one(Person, happy=True, age=10, name='Mike')
        self.assertEqual(kid.age, 10)
        self.assertEqual(kid.happy, True)
        self.assertEqual(kid.name, 'Mike')

    def test_creating_person_from_factory_using_paramters(self):
        person_mom = mommy.Mommy(Person)
        person = person_mom.make_one(happy=False, age=20, gender='M', name='John')
        self.assertEqual(person.age, 20)
        self.assertEqual(person.happy, False)
        self.assertEqual(person.name, 'John')
        self.assertEqual(person.gender, 'M')

class FillNullablesTestCase(TestCase):
    def test_always_fill_nullables_if_value_provided_via_attrs(self):
        bio_data = 'some bio'
        mom = mommy.Mommy(Person, False)
        p = mom.make_one(bio=bio_data)
        self.assertEqual(p.bio, bio_data)

    def test_fill_nullables_if_fill_nullables_is_true(self):
        mom = mommy.Mommy(Person, True)
        p = mom.make_one()
        self.assertTrue( isinstance(p.bio, basestring) )

    def test_do_not_fill_nullables_if_fill_nullables_is_false(self):
        mom = mommy.Mommy(Person, False)
        p = mom.make_one()
        self.assertTrue( p.bio == None )

class HandlingUnsupportedModels(TestCase):
    def test_unsupported_model_raises_an_explanatory_exception(self):
        try:
            mommy.make_one(UnsupportedModel)
            self.fail("Should have raised a TypeError")
        except TypeError, e:
            self.assertTrue('not supported' in repr(e))
>>>>>>> 889d4a9f
<|MERGE_RESOLUTION|>--- conflicted
+++ resolved
@@ -1,16 +1,14 @@
 # -*- coding:utf-8 -*-
-<<<<<<< HEAD
 
 from datetime import date, datetime
 from decimal import Decimal
 
+import django
+from django.test import TestCase
 from django.db.models.fields import *
-import django
 
 if django.VERSION < (1, 2):
     BigIntegerField = IntegerField
-
-from django.test import TestCase
 
 
 class TestDjangoVersinoIssues(TestCase):
@@ -157,32 +155,9 @@
         # prepare_many creates 5 instances by default
         self.assertEqual(len(people), 5)
         self.assertEqual(Person.objects.count(), 0)
-=======
-from import_helpers import *
-
-from django.test import TestCase
-
-class MommyCreatesSimpleModel(TestCase):
-
-    def test_make_one_should_create_one_object(self):
-        person = mommy.make_one(Person)
-        self.assertTrue(isinstance(person, Person))
-
-        # makes sure it is the person we created
-        self.assertTrue(Person.objects.filter(id=person.id))
-
-    def test_prepare_one_should_not_persist_one_object(self):
-        person = mommy.prepare_one(Person)
-        self.assertTrue(isinstance(person, Person))
->>>>>>> 889d4a9f
-
-
-<<<<<<< HEAD
+
+
 class TestMommyModelsWithRelations(TestCase):
-=======
-        self.assertEqual(person.id, None)
-
->>>>>>> 889d4a9f
 
     def test_dependent_model_creation_with_ForeignKey(self):
         from model_mommy import mommy
@@ -191,18 +166,10 @@
         dog = mommy.make_one(Dog)
         self.assertTrue(isinstance(dog.owner, Person))
 
-<<<<<<< HEAD
-    def test_dependent_model_creation_with_ForeignKey(self):
+    def test_prepare_one_should_not_create_one_object(self):
         from model_mommy import mommy
         from model_mommy.models import Dog, Person
 
-=======
-    def test_dependent_models_with_ForeignKey(self):
->>>>>>> 889d4a9f
-        dog = mommy.make_one(Dog)
-        self.assertTrue(isinstance(dog.owner, Person))
-
-    def test_prepare_one_should_not_create_one_object(self):
         dog = mommy.prepare_one(Dog)
         self.assertTrue(isinstance(dog, Dog))
         self.assertTrue(isinstance(dog.owner, Person))
@@ -212,17 +179,13 @@
         self.assertEqual(Dog.objects.all().count(), 0)
 
     def test_create_many_to_many(self):
-<<<<<<< HEAD
         from model_mommy import mommy
         from model_mommy.models import Store
-=======
->>>>>>> 889d4a9f
 
         store = mommy.make_one(Store)
         self.assertEqual(store.employees.count(), 5)
         self.assertEqual(store.customers.count(), 5)
 
-<<<<<<< HEAD
     def test_provide_initial_to_many_to_many(self):
         from model_mommy.models import Person, Store
         from model_mommy import mommy
@@ -276,44 +239,4 @@
     def test_if_gender_is_populated_from_choices(self):
         from model_mommy.models import GENDER_CH
 
-        self.assertTrue(self.person.gender in map(lambda x: x[0], GENDER_CH))
-=======
-    def test_simple_creating_person_with_parameters(self):
-        kid = mommy.make_one(Person, happy=True, age=10, name='Mike')
-        self.assertEqual(kid.age, 10)
-        self.assertEqual(kid.happy, True)
-        self.assertEqual(kid.name, 'Mike')
-
-    def test_creating_person_from_factory_using_paramters(self):
-        person_mom = mommy.Mommy(Person)
-        person = person_mom.make_one(happy=False, age=20, gender='M', name='John')
-        self.assertEqual(person.age, 20)
-        self.assertEqual(person.happy, False)
-        self.assertEqual(person.name, 'John')
-        self.assertEqual(person.gender, 'M')
-
-class FillNullablesTestCase(TestCase):
-    def test_always_fill_nullables_if_value_provided_via_attrs(self):
-        bio_data = 'some bio'
-        mom = mommy.Mommy(Person, False)
-        p = mom.make_one(bio=bio_data)
-        self.assertEqual(p.bio, bio_data)
-
-    def test_fill_nullables_if_fill_nullables_is_true(self):
-        mom = mommy.Mommy(Person, True)
-        p = mom.make_one()
-        self.assertTrue( isinstance(p.bio, basestring) )
-
-    def test_do_not_fill_nullables_if_fill_nullables_is_false(self):
-        mom = mommy.Mommy(Person, False)
-        p = mom.make_one()
-        self.assertTrue( p.bio == None )
-
-class HandlingUnsupportedModels(TestCase):
-    def test_unsupported_model_raises_an_explanatory_exception(self):
-        try:
-            mommy.make_one(UnsupportedModel)
-            self.fail("Should have raised a TypeError")
-        except TypeError, e:
-            self.assertTrue('not supported' in repr(e))
->>>>>>> 889d4a9f
+        self.assertTrue(self.person.gender in map(lambda x: x[0], GENDER_CH))