--- conflicted
+++ resolved
@@ -3,152 +3,6 @@
 
 from django.test import TestCase
 
-<<<<<<< HEAD
-=======
-class FieldFillingTestCase(TestCase):
-
-    def setUp(self):
-        from model_mommy import mommy
-        from model_mommy.models import Person
-
-        self.person = mommy.make_one(Person)
-
-
-class FieldFillingWithParameterTestCase(TestCase):
-
-    def test_simple_creating_person_with_parameters(self):
-        from model_mommy import mommy
-        from model_mommy.models import Person
-
-        kid = mommy.make_one(Person, happy=True, age=10, name='Mike')
-        self.assertEqual(kid.age, 10)
-        self.assertEqual(kid.happy, True)
-        self.assertEqual(kid.name, 'Mike')
-
-    def test_creating_person_from_factory_using_paramters(self):
-        from model_mommy.mommy import Mommy
-        from model_mommy.models import Person
-
-        person_mom = Mommy(Person)
-        person = person_mom.make_one(happy=False, age=20, gender='M', name='John')
-        self.assertEqual(person.age, 20)
-        self.assertEqual(person.happy, False)
-        self.assertEqual(person.name, 'John')
-        self.assertEqual(person.gender, 'M')
-
-
-class SimpleExtendMommy(TestCase):
-
-    def test_simple_extended_mommy_example(self):
-        from model_mommy.mommy import Mommy
-        from model_mommy.models import Person
-
-        class Aunt(Mommy):
-            pass
-
-        aunt = Aunt(Person)
-        self.cousin = aunt.make_one()
-
-
-    def test_attr_mapping_with_from_list_generator(self):
-        from model_mommy.mommy import Mommy
-        from model_mommy.models import Person
-        from model_mommy.generators import gen_from_list
-
-        age_list = range(4, 12)
-
-        class KidMommy(Mommy):
-            attr_mapping = {
-                'age':gen_from_list(age_list)
-            }
-
-        mom = KidMommy(Person)
-        kid = mom.make_one()
-
-        # person's age belongs to informed list?
-        self.assertTrue(kid.age in age_list)
-
-    def test_type_mapping_overwriting_boolean_model_behavior(self):
-        from model_mommy.mommy import Mommy
-        from model_mommy.models import Person
-
-        class SadPeopleMommy(Mommy):
-            def __init__(self, model):
-                super(SadPeopleMommy, self).__init__(model)
-                self.type_mapping.update({
-                    BooleanField:lambda:False
-                })
-
-        sad_people_mommy = SadPeopleMommy(Person)
-        person = sad_people_mommy.make_one()
-
-        # making sure this person is sad >:D
-        self.assertEqual(person.happy, False)
-
-
-class LessSimpleExtendMommy(TestCase):
-
-    def test_fail_no_field_attr_string_to_generator_required(self):
-        from model_mommy.mommy import Mommy
-        from model_mommy.models import Person
-
-        gen_oposite = lambda x:not x
-        gen_oposite.required = ['house']
-
-        class SadPeopleMommy(Mommy):
-            attr_mapping = {'happy':gen_oposite}
-
-        mom = SadPeopleMommy(Person)
-        self.assertRaises(AttributeError, lambda:mom.make_one())
-
-    def test_string_to_generator_required(self):
-        from model_mommy.mommy import Mommy
-        from model_mommy.models import Person
-
-        gen_oposite = lambda default:not default
-        gen_oposite.required = ['default']
-
-        class SadPeopleMommy(Mommy):
-            attr_mapping = {'happy':gen_oposite}
-
-        happy_field = Person._meta.get_field('happy')
-        mom = SadPeopleMommy(Person)
-        person = mom.make_one()
-        self.assertEqual(person.happy, not happy_field.default)
-
-    def test_fail_pass_non_string_to_generator_required(self):
-        from model_mommy.mommy import Mommy
-        from model_mommy.models import Person
-
-        gen_age = lambda x:10
-
-        class MyMommy(Mommy):
-            pass
-
-        MyMommy.attr_mapping = {'age':gen_age}
-        mom = MyMommy(Person)
-
-        # for int
-        gen_age.required = [10]
-        self.assertRaises(ValueError, lambda:mom.make_one())
-
-        # for float
-        gen_age.required = [10.10]
-        self.assertRaises(ValueError, lambda:mom.make_one())
-
-        # for iterable
-        gen_age.required = [[]]
-        self.assertRaises(ValueError, lambda:mom.make_one())
-
-        # for iterable/dict
-        gen_age.required = [{}]
-        self.assertRaises(ValueError, lambda:mom.make_one())
-
-        # for boolean
-        gen_age.required = [True]
-        self.assertRaises(ValueError, lambda:mom.make_one())
-
->>>>>>> 4fe5c211
 class MommyCreatesSimpleModel(TestCase):
 
     def test_make_one_should_create_one_object(self):
@@ -189,119 +43,6 @@
         self.assertEqual(store.employees.count(), 5)
         self.assertEqual(store.customers.count(), 5)
 
-<<<<<<< HEAD
-class FieldFillingWithParameterTestCase(TestCase):
-=======
-        person_bio_field = Person._meta.get_field('bio')
-        self.assertTrue(isinstance(person_bio_field, TextField))
-
-        self.assertTrue(isinstance(self.person.bio, str))
-
-
-class BooleanFieldsFilling(FieldFillingTestCase):
-    def test_fill_BooleanField_with_boolean(self):
-        from model_mommy.models import Person
-
-        happy_field = Person._meta.get_field('happy')
-        self.assertTrue(isinstance(happy_field, BooleanField))
-
-        self.assertTrue(isinstance(self.person.happy, bool))
-
-
-class DateFieldsFilling(FieldFillingTestCase):
-
-    def test_fill_DateField_with_a_date(self):
-        from model_mommy.models import Person
-
-        birthday_field = Person._meta.get_field('birthday')
-        self.assertTrue(isinstance(birthday_field, DateField))
-
-        self.assertTrue(isinstance(self.person.birthday, date))
-
-
-class DateTimeFieldsFilling(FieldFillingTestCase):
-
-    def test_fill_DateField_with_a_date(self):
-        from model_mommy.models import Person
-
-        appointment_field = Person._meta.get_field('appointment')
-        self.assertTrue(isinstance(appointment_field, DateTimeField))
-
-        self.assertTrue(isinstance(self.person.appointment, date))
-
-
-class FillingIntFields(TestCase):
-
-    def setUp(self):
-        from model_mommy import mommy
-        from model_mommy.models import DummyIntModel
-
-        self.dummy_int_model = mommy.make_one(DummyIntModel)
-
-    def test_fill_IntegerField_with_a_random_number(self):
-        from model_mommy.models import DummyIntModel
-
-        int_field = DummyIntModel._meta.get_field('int_field')
-        self.assertTrue(isinstance(int_field, IntegerField))
-
-        self.assertTrue(isinstance(self.dummy_int_model.int_field, int))
-
-
-    def test_fill_BigIntegerField_with_a_random_number(self):
-        from model_mommy.models import DummyIntModel
-
-        big_int_field = DummyIntModel._meta.get_field('big_int_field')
-        self.assertTrue(isinstance(big_int_field, BigIntegerField))
-
-        self.assertTrue(isinstance(self.dummy_int_model.big_int_field, int))
-
-    def test_fill_SmallIntegerField_with_a_random_number(self):
-        from model_mommy.models import DummyIntModel
-
-        small_int_field = DummyIntModel._meta.get_field('small_int_field')
-        self.assertTrue(isinstance(small_int_field, SmallIntegerField))
-
-        self.assertTrue(isinstance(self.dummy_int_model.small_int_field, int))
-
-
-class FillingPositiveIntFields(TestCase):
-
-    def setUp(self):
-        from model_mommy import mommy
-        from model_mommy.models import DummyPositiveIntModel
-
-        self.dummy_positive_int_model = mommy.make_one(DummyPositiveIntModel)
-
-    def test_fill_PositiveSmallIntegerField_with_a_random_number(self):
-        from model_mommy.models import DummyPositiveIntModel
-
-        positive_small_int_field = DummyPositiveIntModel._meta.get_field('positive_small_int_field')
-        self.assertTrue(isinstance(positive_small_int_field, PositiveSmallIntegerField))
-
-        self.assertTrue(isinstance(self.dummy_positive_int_model.positive_small_int_field, int))
-        self.assertTrue(self.dummy_positive_int_model.positive_small_int_field > 0)
-
-    def test_fill_PositiveIntegerField_with_a_random_number(self):
-        from model_mommy.models import DummyPositiveIntModel
-
-        positive_int_field = DummyPositiveIntModel._meta.get_field('positive_int_field')
-        self.assertTrue(isinstance(positive_int_field, PositiveIntegerField))
-
-        self.assertTrue(isinstance(self.dummy_positive_int_model.positive_int_field, int))
-        self.assertTrue(self.dummy_positive_int_model.positive_int_field > 0)
-
-
-class FillingOthersNumericFields(TestCase):
-    def test_filling_FloatField_with_a_random_float(self):
-        from model_mommy import mommy
-        from model_mommy.models import DummyNumbersModel
-
-        self.dummy_numbers_model = mommy.make_one(DummyNumbersModel)
-        float_field = DummyNumbersModel._meta.get_field('float_field')
-        self.assertTrue(isinstance(float_field, FloatField))
-        self.assertTrue(isinstance(self.dummy_numbers_model.float_field, float))
->>>>>>> 4fe5c211
-
     def test_simple_creating_person_with_parameters(self):
         kid = mommy.make_one(Person, happy=True, age=10, name='Mike')
         self.assertEqual(kid.age, 10)
@@ -316,7 +57,6 @@
         self.assertEqual(person.name, 'John')
         self.assertEqual(person.gender, 'M')
 
-<<<<<<< HEAD
 class FillNullablesTestCase(TestCase):
     def test_always_fill_nullables_if_value_provided_via_attrs(self):
         bio_data = 'some bio'
@@ -333,19 +73,11 @@
         mom = mommy.Mommy(Person, False)
         p = mom.make_one()
         self.assertTrue( p.bio == None )
-=======
-        self.assertTrue(isinstance(decimal_field, DecimalField))
-        self.assertTrue(isinstance(self.dummy_decimal_model.decimal_field, basestring))
-
 
 class HandlingUnsupportedModels(TestCase):
     def test_unsupported_model_raises_an_explanatory_exception(self):
-        from model_mommy import mommy
-        from model_mommy.models import UnsupportedModel
-
         try:
             mommy.make_one(UnsupportedModel)
             self.fail("Should have raised a TypeError")
         except TypeError, e:
-            self.assertTrue('not supported' in repr(e))
->>>>>>> 4fe5c211
+            self.assertTrue('not supported' in repr(e))