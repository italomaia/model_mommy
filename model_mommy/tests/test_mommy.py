# -*- coding:utf-8 -*-
<<<<<<< HEAD
=======
from decimal import Decimal

from import_helpers import *

from django.db import IntegrityError
>>>>>>> 1025f9ad
from django.test import TestCase

from model_mommy import mommy
from model_mommy.models import Person, Dog, Store
from model_mommy.models import UnsupportedModel, DummyGenericRelationModel

class MommyCreatesSimpleModel(TestCase):

    def test_make_one_should_create_one_object(self):
        person = mommy.make_one(Person)
        self.assertTrue(isinstance(person, Person))

        # makes sure it is the person we created
        self.assertTrue(Person.objects.filter(id=person.id))

    def test_prepare_one_should_not_persist_one_object(self):
        person = mommy.prepare_one(Person)
        self.assertTrue(isinstance(person, Person))

        # makes sure database is clean
        self.assertEqual(Person.objects.all().count(), 0)

        self.assertEqual(person.id, None)


class MommyCreatesAssociatedModels(TestCase):

    def test_dependent_models_with_ForeignKey(self):
        dog = mommy.make_one(Dog)
        self.assertTrue(isinstance(dog.owner, Person))

    def test_prepare_one_should_not_create_one_object(self):
        dog = mommy.prepare_one(Dog)
        self.assertTrue(isinstance(dog, Dog))
        self.assertTrue(isinstance(dog.owner, Person))

        # makes sure database is clean
        self.assertEqual(Person.objects.all().count(), 0)
        self.assertEqual(Dog.objects.all().count(), 0)

    def test_create_many_to_many(self):

        store = mommy.make_one(Store)
        self.assertEqual(store.employees.count(), 5)
        self.assertEqual(store.customers.count(), 5)

    def test_simple_creating_person_with_parameters(self):
        kid = mommy.make_one(Person, happy=True, age=10, name='Mike')
        self.assertEqual(kid.age, 10)
        self.assertEqual(kid.happy, True)
        self.assertEqual(kid.name, 'Mike')

    def test_creating_person_from_factory_using_paramters(self):
        person_mom = mommy.Mommy(Person)
        person = person_mom.make_one(happy=False, age=20, gender='M', name='John')
        self.assertEqual(person.age, 20)
        self.assertEqual(person.happy, False)
        self.assertEqual(person.name, 'John')
        self.assertEqual(person.gender, 'M')

class FillNullablesTestCase(TestCase):
    def test_always_fill_nullables_if_value_provided_via_attrs(self):
        bio_data = 'some bio'
        mom = mommy.Mommy(Person, False)
        p = mom.make_one(bio=bio_data)
        self.assertEqual(p.bio, bio_data)

    def test_fill_nullables_if_fill_nullables_is_true(self):
        mom = mommy.Mommy(Person, True)
        p = mom.make_one()
        self.assertTrue( isinstance(p.bio, basestring) )

    def test_do_not_fill_nullables_if_fill_nullables_is_false(self):
        mom = mommy.Mommy(Person, False)
        p = mom.make_one()
        self.assertTrue( p.bio == None )

class HandlingUnsupportedModels(TestCase):
    def test_unsupported_model_raises_an_explanatory_exception(self):
        try:
            mommy.make_one(UnsupportedModel)
            self.fail("Should have raised a TypeError")
        except TypeError, e:
            self.assertTrue('not supported' in repr(e))

class HandlingModelsWithGenericRelationFields(TestCase):
<<<<<<< HEAD
        def test_create_model_with_generic_relation(self):
            dummy = mommy.make_one(DummyGenericRelationModel)
            self.assertTrue(isinstance(dummy, DummyGenericRelationModel))
=======
    def test_create_model_with_generic_relation(self):
        p = mommy.make_one(DummyGenericRelationModel)
        self.assertTrue(isinstance(p, DummyGenericRelationModel))


class HandlingContentTypeField(TestCase):
    def test_create_model_with_contenttype_field(self):
        dummy = mommy.make_one(DummyGenericForeignKeyModel)
        self.assertTrue(isinstance(dummy, DummyGenericForeignKeyModel))


class SkipBlanksTestCase(TestCase):
    def test_skip_blank(self):
        dummy = mommy.make_one(DummyBlankFieldsModel)
        self.assertEqual(dummy.blank_char_field, '')
        self.assertEqual(dummy.blank_text_field, '')

class SkipDefaultsTestCase(TestCase):
    def test_skip_fields_with_default(self):
        dummy = mommy.make_one(DummyDefaultFieldsModel)
        self.assertEqual(dummy.default_char_field, 'default')
        self.assertEqual(dummy.default_text_field, 'default')
        self.assertEqual(dummy.default_int_field, 123)
        self.assertEqual(dummy.default_float_field, 123.0)
        self.assertEqual(dummy.default_date_field, '2011-01-01')
        self.assertEqual(dummy.default_date_time_field, '2011-01-01')
        self.assertEqual(dummy.default_decimal_field, Decimal('0'))
        self.assertEqual(dummy.default_email_field, '')
        self.assertEqual(dummy.default_slug_field, '')
>>>>>>> 1025f9ad
<|MERGE_RESOLUTION|>--- conflicted
+++ resolved
@@ -1,17 +1,12 @@
 # -*- coding:utf-8 -*-
-<<<<<<< HEAD
-=======
 from decimal import Decimal
 
-from import_helpers import *
-
-from django.db import IntegrityError
->>>>>>> 1025f9ad
 from django.test import TestCase
 
 from model_mommy import mommy
 from model_mommy.models import Person, Dog, Store
 from model_mommy.models import UnsupportedModel, DummyGenericRelationModel
+from model_mommy.models import DummyBlankFieldsModel, DummyDefaultFieldsModel, DummyGenericForeignKeyModel
 
 class MommyCreatesSimpleModel(TestCase):
 
@@ -93,15 +88,9 @@
             self.assertTrue('not supported' in repr(e))
 
 class HandlingModelsWithGenericRelationFields(TestCase):
-<<<<<<< HEAD
-        def test_create_model_with_generic_relation(self):
-            dummy = mommy.make_one(DummyGenericRelationModel)
-            self.assertTrue(isinstance(dummy, DummyGenericRelationModel))
-=======
     def test_create_model_with_generic_relation(self):
-        p = mommy.make_one(DummyGenericRelationModel)
-        self.assertTrue(isinstance(p, DummyGenericRelationModel))
-
+        dummy = mommy.make_one(DummyGenericRelationModel)
+        self.assertTrue(isinstance(dummy, DummyGenericRelationModel))
 
 class HandlingContentTypeField(TestCase):
     def test_create_model_with_contenttype_field(self):
@@ -126,5 +115,4 @@
         self.assertEqual(dummy.default_date_time_field, '2011-01-01')
         self.assertEqual(dummy.default_decimal_field, Decimal('0'))
         self.assertEqual(dummy.default_email_field, '')
-        self.assertEqual(dummy.default_slug_field, '')
->>>>>>> 1025f9ad
+        self.assertEqual(dummy.default_slug_field, '')