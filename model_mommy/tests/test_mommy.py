--- conflicted
+++ resolved
@@ -20,7 +20,6 @@
 from django.test import TestCase
 
 
-<<<<<<< HEAD
 class TestDjangoVersinoIssues(TestCase):
     def test_if_bigintegerfield_works_for_v1_1(self):
         import django
@@ -30,8 +29,6 @@
             self.assertNotEqual(BigIntegerField, IntegerField)
 
 
-=======
->>>>>>> e621a298
 class FieldFillingTestCase(TestCase):
 
     def setUp(self):
@@ -416,11 +413,7 @@
         self.assertTrue(isinstance(int_field, IntegerField))
 
         self.assertTrue(isinstance(self.dummy_int_model.int_field, int))
-<<<<<<< HEAD
-    
-=======
-
->>>>>>> e621a298
+
     def test_fill_BigIntegerField_with_a_random_number(self):
         from model_mommy.models import DummyIntModel
 
