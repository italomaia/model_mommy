# -*- coding:utf-8 -*-
from datetime import date, datetime
from decimal import Decimal

from django.db.models.fields import AutoField, CharField, TextField
from django.db.models.fields import SlugField, URLField, EmailField
from django.db.models.fields import DateField, DateTimeField
from django.db.models.fields import IntegerField, SmallIntegerField
from django.db.models.fields import PositiveSmallIntegerField
from django.db.models.fields import PositiveIntegerField
from django.db.models.fields import FloatField, DecimalField
from django.db.models.fields import BooleanField
from django.db.models.fields import URLField

try:
    from django.db.models.fields import BigIntegerField
except ImportError:
    BigIntegerField = IntegerField

from django.test import TestCase


class FieldFillingTestCase(TestCase):

    def setUp(self):
        from model_mommy import mommy
        from model_mommy.models import Person

        self.person = mommy.make_one(Person)


class FieldFillingWithParameterTestCase(TestCase):

    def test_simple_creating_person_with_parameters(self):
        from model_mommy import mommy
        from model_mommy.models import Person

        kid = mommy.make_one(Person, happy=True, age=10, name='Mike')
        self.assertEqual(kid.age, 10)
        self.assertEqual(kid.happy, True)
        self.assertEqual(kid.name, 'Mike')

    def test_creating_person_from_factory_using_paramters(self):
        from model_mommy.mommy import Mommy
        from model_mommy.models import Person

        person_mom = Mommy(Person)
        person = person_mom.make_one(happy=False,
            age=20, gender='M', name='John')
        self.assertEqual(person.age, 20)
        self.assertEqual(person.happy, False)
        self.assertEqual(person.name, 'John')
        self.assertEqual(person.gender, 'M')

class TestNonDefaultGenerators(TestCase):

    def test_attr_mapping_with_from_default_generator(self):
        from model_mommy.generators import gen_from_default
        from model_mommy.mommy import Mommy
        from model_mommy.models import Person

        class HappyPersonMommy(Mommy):
            attr_mapping = {'happy': gen_from_default}
        
        happy_field = Person._meta.get_field('happy')
        mom = HappyPersonMommy(Person)
        person = mom.make_one()
        self.assertTrue(person.happy == happy_field.default)

    def test_attr_mapping_with_from_list_generator(self):
        from model_mommy.mommy import Mommy
        from model_mommy.models import Person
        from model_mommy.generators import gen_from_list

        age_list = range(4, 12)

        class KidMommy(Mommy):
            attr_mapping = {
                'age': gen_from_list(age_list)
            }

        mom = KidMommy(Person)
        kid = mom.make_one()

        # person's age belongs to informed list?
        self.assertTrue(kid.age in age_list)


class SimpleExtendMommy(TestCase):

    def test_simple_extended_mommy_example(self):
        from model_mommy.mommy import Mommy
        from model_mommy.models import Person

        class Aunt(Mommy):
            pass

        aunt = Aunt(Person)
        self.cousin = aunt.make_one()

    def test_type_mapping_overwriting_boolean_model_behavior(self):
        from model_mommy.mommy import Mommy
        from model_mommy.models import Person

        class SadPeopleMommy(Mommy):
            def __init__(self, model):
                super(SadPeopleMommy, self).__init__(model)
                self.type_mapping.update({
                    BooleanField: lambda: False
                })

        sad_people_mommy = SadPeopleMommy(Person)
        person = sad_people_mommy.make_one()

        # making sure this person is sad >:D
        self.assertEqual(person.happy, False)


class LessSimpleExtendMommy(TestCase):

    def test_fail_no_field_attr_string_to_generator_required(self):
        from model_mommy.mommy import Mommy
        from model_mommy.models import Person

<<<<<<< HEAD
        gen_oposite = lambda x: not x
        gen_oposite.required = ['house']

        class SadPeopleMommy(Mommy):
            attr_mapping = {'happy': gen_oposite}

        mom = SadPeopleMommy(Person)
        self.assertRaises(AttributeError, lambda: mom.make_one())
=======
        gen_oposite = lambda x:not x
        gen_oposite.required = ['house']

        class SadPeopleMommy(Mommy):
            attr_mapping = {'happy':gen_oposite}

        mom = SadPeopleMommy(Person)
        self.assertRaises(AttributeError, lambda:mom.make_one())
>>>>>>> 465672ec

    def test_string_to_generator_required(self):
        from model_mommy.mommy import Mommy
        from model_mommy.models import Person

<<<<<<< HEAD
        gen_oposite = lambda default: not default
        gen_oposite.required = ['default']

        class SadPeopleMommy(Mommy):
            attr_mapping = {'happy': gen_oposite}
=======
        gen_oposite = lambda default:not default
        gen_oposite.required = ['default']

        class SadPeopleMommy(Mommy):
            attr_mapping = {'happy':gen_oposite}
>>>>>>> 465672ec

        happy_field = Person._meta.get_field('happy')
        mom = SadPeopleMommy(Person)
        person = mom.make_one()
        self.assertEqual(person.happy, not happy_field.default)

    def test_fail_pass_non_string_to_generator_required(self):
        from model_mommy.mommy import Mommy
        from model_mommy.models import Person

<<<<<<< HEAD
        gen_age = lambda x: 10

        class MyMommy(Mommy):
            attr_mapping = {'age': gen_age}

=======
        gen_age = lambda x:10

        class MyMommy(Mommy):
            pass

        MyMommy.attr_mapping = {'age':gen_age}
>>>>>>> 465672ec
        mom = MyMommy(Person)

        # for int
        gen_age.required = [10]
<<<<<<< HEAD
        self.assertRaises(ValueError, lambda: mom.make_one())

        # for float
        gen_age.required = [10.10]
        self.assertRaises(ValueError, lambda: mom.make_one())

        # for iterable
        gen_age.required = [[]]
        self.assertRaises(ValueError, lambda: mom.make_one())

        # for iterable/dict
        gen_age.required = [{}]
        self.assertRaises(ValueError, lambda: mom.make_one())

        # for boolean
        gen_age.required = [True]
        self.assertRaises(ValueError, lambda: mom.make_one())

=======
        self.assertRaises(ValueError, lambda:mom.make_one())

        # for float
        gen_age.required = [10.10]
        self.assertRaises(ValueError, lambda:mom.make_one())

        # for iterable
        gen_age.required = [[]]
        self.assertRaises(ValueError, lambda:mom.make_one())

        # for iterable/dict
        gen_age.required = [{}]
        self.assertRaises(ValueError, lambda:mom.make_one())

        # for boolean
        gen_age.required = [True]
        self.assertRaises(ValueError, lambda:mom.make_one())
>>>>>>> 465672ec

class MommyCreatesSimpleModel(TestCase):

    def test_make_one_should_create_one_object(self):
        from model_mommy import mommy
        from model_mommy.models import Person

        person = mommy.make_one(Person)
        self.assertTrue(isinstance(person, Person))

        # makes sure there's someong in the database
        self.assertEqual(Person.objects.all().count(), 1)

        # makes sure it is the person we created
        self.assertEqual(Person.objects.all()[0].id, person.id)

    def test_prepare_one_should_not_persist_one_object(self):
        from model_mommy import mommy
        from model_mommy.models import Person

        person = mommy.prepare_one(Person)
        self.assertTrue(isinstance(person, Person))

        # makes sure database is clean
        self.assertEqual(Person.objects.all().count(), 0)


class MommyCreatesAssociatedModels(TestCase):

    def test_dependent_models_with_ForeignKey(self):
        from model_mommy import mommy
        from model_mommy.models import Dog, Person

        dog = mommy.make_one(Dog)
        self.assertTrue(isinstance(dog.owner, Person))

    def test_prepare_one_should_not_create_one_object(self):
        from model_mommy import mommy
        from model_mommy.models import Person, Dog

        dog = mommy.prepare_one(Dog)
        self.assertTrue(isinstance(dog, Dog))
        self.assertTrue(isinstance(dog.owner, Person))

        # makes sure database is clean
        self.assertEqual(Person.objects.all().count(), 0)
        self.assertEqual(Dog.objects.all().count(), 0)

    def test_create_many_to_many(self):
        from model_mommy import mommy
        from model_mommy.models import Store

        store = mommy.make_one(Store)
        self.assertEqual(store.employees.count(), 5)
        self.assertEqual(store.customers.count(), 5)


class TestAutoRefPattern(TestCase):
    'Spooky!'
    pass


class FillNullablesTestCase(TestCase):

    def test_always_fill_nullables_if_value_provided_via_attrs(self):
        from model_mommy.mommy import Mommy
        from model_mommy.models import Person

        bio_data = 'some bio'
        mom = Mommy(Person, False)
        p = mom.make_one(bio=bio_data)
        self.assertEqual(p.bio, bio_data)

    def test_fill_nullables_if_fill_nullables_is_true(self):
        from model_mommy.mommy import Mommy
        from model_mommy.models import Person

        mom = Mommy(Person, True)
        p = mom.make_one()
        self.assertTrue(isinstance(p.bio, basestring))

    def test_do_not_fill_nullables_if_fill_nullables_is_false(self):
        from model_mommy.mommy import Mommy
        from model_mommy.models import Person

        mom = Mommy(Person, False)
        p = mom.make_one()
        self.assertTrue(p.bio == None)


class FillingFromChoice(FieldFillingTestCase):

    def test_if_gender_is_populated_from_choices(self):
        from model_mommy.models import GENDER_CH

        self.assertTrue(self.person.gender in map(lambda x: x[0], GENDER_CH))


class FillingEmailField():
    
    def is_email(self, data):
        pass

    def test_create_model_with_email_field(self):
        from model_mommy.models import DummyEmailModel
        from model_mommy import mommy
        
        dummy_email_model = mommy.make_one(DummyEmailModel)
        self.assert(isinstance(dummy_email_model.email, basestring))

    def test_if_url_generator_generates_valid_email(self):
        from model_mommy.models import DummyEmailModel
        from model_mommy import mommy
        
        dummy_email_model = mommy.make_one(DummyEmailModel)
        self.assertTrue(self.is_email(dummy_email_model.email))


class FileFieldsFilling(TestCase):

    def test_create_model_with_file_field(self):
        pass


class StringFieldsFilling(FieldFillingTestCase):

    def test_fill_SlugField_with_random_slug(self):
        pass

    def test_fill_CharField_with_a_random_str(self):
        from model_mommy.models import Person

        person_name_field = Person._meta.get_field('name')
        self.assertTrue(isinstance(person_name_field, CharField))

        self.assertTrue(isinstance(self.person.name, str))
        self.assertEqual(len(self.person.name), person_name_field.max_length)

    def test_fill_TextField_with_a_random_str(self):
        from model_mommy.models import Person

        person_bio_field = Person._meta.get_field('bio')
        self.assertTrue(isinstance(person_bio_field, TextField))

        self.assertTrue(isinstance(self.person.bio, str))


class BooleanFieldsFilling(FieldFillingTestCase):

    def test_fill_BooleanField_with_boolean(self):
        from model_mommy.models import Person

        happy_field = Person._meta.get_field('happy')
        self.assertTrue(isinstance(happy_field, BooleanField))

        self.assertTrue(isinstance(self.person.happy, bool))


class DateFieldsFilling(FieldFillingTestCase):

    def test_fill_DateField_with_a_date(self):
        from model_mommy.models import Person

        birthday_field = Person._meta.get_field('birthday')
        self.assertTrue(isinstance(birthday_field, DateField))

        self.assertTrue(isinstance(self.person.birthday, date))


class DateTimeFieldsFilling(FieldFillingTestCase):

    def test_fill_DateField_with_a_date(self):
        from model_mommy.models import Person

        appointment_field = Person._meta.get_field('appointment')
        self.assertTrue(isinstance(appointment_field, DateTimeField))

        self.assertTrue(isinstance(self.person.appointment, date))


class FillingIntFields(TestCase):

    def setUp(self):
        from model_mommy import mommy
        from model_mommy.models import DummyIntModel

        self.dummy_int_model = mommy.make_one(DummyIntModel)

    def test_fill_IntegerField_with_a_random_number(self):
        from model_mommy.models import DummyIntModel

        int_field = DummyIntModel._meta.get_field('int_field')
        self.assertTrue(isinstance(int_field, IntegerField))

        self.assertTrue(isinstance(self.dummy_int_model.int_field, int))

<<<<<<< HEAD
=======

>>>>>>> 465672ec
    def test_fill_BigIntegerField_with_a_random_number(self):
        from model_mommy.models import DummyIntModel

        big_int_field = DummyIntModel._meta.get_field('big_int_field')
        self.assertTrue(isinstance(big_int_field, BigIntegerField))

        self.assertTrue(isinstance(self.dummy_int_model.big_int_field, int))

    def test_fill_SmallIntegerField_with_a_random_number(self):
        from model_mommy.models import DummyIntModel

        small_int_field = DummyIntModel._meta.get_field('small_int_field')
        self.assertTrue(isinstance(small_int_field, SmallIntegerField))

        self.assertTrue(isinstance(self.dummy_int_model.small_int_field, int))


class FillingPositiveIntFields(TestCase):

    def setUp(self):
        from model_mommy import mommy
        from model_mommy.models import DummyPositiveIntModel

        self.dummy_positive_int_model =\
            mommy.make_one(DummyPositiveIntModel)

    def test_fill_PositiveSmallIntegerField_with_a_random_number(self):
        from model_mommy.models import DummyPositiveIntModel

        positive_small_int_field = DummyPositiveIntModel.\
            _meta.get_field('positive_small_int_field')

        self.assertTrue(isinstance(
            positive_small_int_field, PositiveSmallIntegerField))

        positive_small_int_field = \
            self.dummy_positive_int_model.positive_small_int_field

        self.assertTrue(isinstance(positive_small_int_field, int))
        self.assertTrue(positive_small_int_field > 0)

    def test_fill_PositiveIntegerField_with_a_random_number(self):
        from model_mommy.models import DummyPositiveIntModel

        positive_int_field = DummyPositiveIntModel.\
            _meta.get_field('positive_int_field')

        self.assertTrue(isinstance(positive_int_field, PositiveIntegerField))

        self.assertTrue(isinstance(
            self.dummy_positive_int_model.positive_int_field, int))
        self.assertTrue(
            self.dummy_positive_int_model.positive_int_field > 0)


class FillingOthersNumericFields(TestCase):

    def test_filling_FloatField_with_a_random_float(self):
        from model_mommy import mommy
        from model_mommy.models import DummyNumbersModel

        self.dummy_numbers_model = mommy.make_one(DummyNumbersModel)
        float_field = DummyNumbersModel._meta.get_field('float_field')
        self.assertTrue(isinstance(float_field, FloatField))
        self.assertTrue(isinstance(
            self.dummy_numbers_model.float_field, float))

    def test_filling_DecimalField_with_random_decimal(self):
        from model_mommy import mommy
        from model_mommy.models import DummyDecimalModel

        self.dummy_decimal_model = mommy.make_one(DummyDecimalModel)
        decimal_field =\
            DummyDecimalModel._meta.get_field('decimal_field')

        self.assertTrue(isinstance(decimal_field, DecimalField))
<<<<<<< HEAD
        self.assertTrue(isinstance(
            self.dummy_decimal_model.decimal_field, basestring))


class HandlingModelsWithUnsupportedFields(TestCase):

    def test_unsupported_model_raises_an_explanatory_exception(self):
        from model_mommy import mommy
        from model_mommy.models import UnsupportedModel
        
        self.assertRaises(TypeError, lambda: mommy.make_one(UnsupportedModel))
=======
        self.assertTrue(isinstance(self.dummy_decimal_model.decimal_field, basestring))


class URLFieldsFilling(FieldFillingTestCase):
    def test_fill_URLField_with_valid_url(self):
        from model_mommy.models import Person

        blog_field = Person._meta.get_field('blog')
        self.assertTrue(isinstance(blog_field, URLField))

        self.assertTrue(isinstance(self.person.blog, str))
>>>>>>> 465672ec
<|MERGE_RESOLUTION|>--- conflicted
+++ resolved
@@ -52,6 +52,7 @@
         self.assertEqual(person.name, 'John')
         self.assertEqual(person.gender, 'M')
 
+
 class TestNonDefaultGenerators(TestCase):
 
     def test_attr_mapping_with_from_default_generator(self):
@@ -61,7 +62,7 @@
 
         class HappyPersonMommy(Mommy):
             attr_mapping = {'happy': gen_from_default}
-        
+
         happy_field = Person._meta.get_field('happy')
         mom = HappyPersonMommy(Person)
         person = mom.make_one()
@@ -122,7 +123,6 @@
         from model_mommy.mommy import Mommy
         from model_mommy.models import Person
 
-<<<<<<< HEAD
         gen_oposite = lambda x: not x
         gen_oposite.required = ['house']
 
@@ -131,34 +131,16 @@
 
         mom = SadPeopleMommy(Person)
         self.assertRaises(AttributeError, lambda: mom.make_one())
-=======
-        gen_oposite = lambda x:not x
-        gen_oposite.required = ['house']
-
-        class SadPeopleMommy(Mommy):
-            attr_mapping = {'happy':gen_oposite}
-
-        mom = SadPeopleMommy(Person)
-        self.assertRaises(AttributeError, lambda:mom.make_one())
->>>>>>> 465672ec
 
     def test_string_to_generator_required(self):
         from model_mommy.mommy import Mommy
         from model_mommy.models import Person
 
-<<<<<<< HEAD
         gen_oposite = lambda default: not default
         gen_oposite.required = ['default']
 
         class SadPeopleMommy(Mommy):
             attr_mapping = {'happy': gen_oposite}
-=======
-        gen_oposite = lambda default:not default
-        gen_oposite.required = ['default']
-
-        class SadPeopleMommy(Mommy):
-            attr_mapping = {'happy':gen_oposite}
->>>>>>> 465672ec
 
         happy_field = Person._meta.get_field('happy')
         mom = SadPeopleMommy(Person)
@@ -169,25 +151,15 @@
         from model_mommy.mommy import Mommy
         from model_mommy.models import Person
 
-<<<<<<< HEAD
         gen_age = lambda x: 10
 
         class MyMommy(Mommy):
             attr_mapping = {'age': gen_age}
 
-=======
-        gen_age = lambda x:10
-
-        class MyMommy(Mommy):
-            pass
-
-        MyMommy.attr_mapping = {'age':gen_age}
->>>>>>> 465672ec
         mom = MyMommy(Person)
 
         # for int
         gen_age.required = [10]
-<<<<<<< HEAD
         self.assertRaises(ValueError, lambda: mom.make_one())
 
         # for float
@@ -206,25 +178,6 @@
         gen_age.required = [True]
         self.assertRaises(ValueError, lambda: mom.make_one())
 
-=======
-        self.assertRaises(ValueError, lambda:mom.make_one())
-
-        # for float
-        gen_age.required = [10.10]
-        self.assertRaises(ValueError, lambda:mom.make_one())
-
-        # for iterable
-        gen_age.required = [[]]
-        self.assertRaises(ValueError, lambda:mom.make_one())
-
-        # for iterable/dict
-        gen_age.required = [{}]
-        self.assertRaises(ValueError, lambda:mom.make_one())
-
-        # for boolean
-        gen_age.required = [True]
-        self.assertRaises(ValueError, lambda:mom.make_one())
->>>>>>> 465672ec
 
 class MommyCreatesSimpleModel(TestCase):
 
@@ -280,6 +233,15 @@
         store = mommy.make_one(Store)
         self.assertEqual(store.employees.count(), 5)
         self.assertEqual(store.customers.count(), 5)
+
+
+class HandlingModelsWithUnsupportedFields(TestCase):
+
+    def test_unsupported_model_raises_an_explanatory_exception(self):
+        from model_mommy import mommy
+        from model_mommy.models import UnsupportedModel
+
+        self.assertRaises(TypeError, lambda: mommy.make_one(UnsupportedModel))
 
 
 class TestAutoRefPattern(TestCase):
@@ -324,21 +286,18 @@
 
 
 class FillingEmailField():
-    
-    def is_email(self, data):
-        pass
 
     def test_create_model_with_email_field(self):
         from model_mommy.models import DummyEmailModel
         from model_mommy import mommy
-        
+
         dummy_email_model = mommy.make_one(DummyEmailModel)
-        self.assert(isinstance(dummy_email_model.email, basestring))
+        self.assertTrue(isinstance(dummy_email_model.email, basestring))
 
     def test_if_url_generator_generates_valid_email(self):
         from model_mommy.models import DummyEmailModel
         from model_mommy import mommy
-        
+
         dummy_email_model = mommy.make_one(DummyEmailModel)
         self.assertTrue(self.is_email(dummy_email_model.email))
 
@@ -349,10 +308,35 @@
         pass
 
 
+class TestSlugFieldFilling(TestCase):
+
+    def is_slug(self, slug):
+        import string
+
+        slug_table = string.lowercase + string.digits + '_-'
+        for char in slug:
+            if char not in slug_table:
+                return False
+        return True
+
+    def test_fill_slugfield_with_random_slug(self):
+        from model_mommy.models import DummySlugModel
+        from model_mommy import mommy
+
+        dummy_slug_model = mommy.make_one(DummySlugModel)
+        self.assertTrue(
+            isinstance(dummy_slug_model.slug, basestring))
+
+    def test_if_slug_for_slugfield_is_generated_correctly(self):
+        from model_mommy.models import DummySlugModel
+        from model_mommy import mommy
+
+        dummy_slug_model = mommy.make_one(DummySlugModel)
+        self.assertTrue(
+            self.is_slug(dummy_slug_model.slug))
+
+
 class StringFieldsFilling(FieldFillingTestCase):
-
-    def test_fill_SlugField_with_random_slug(self):
-        pass
 
     def test_fill_CharField_with_a_random_str(self):
         from model_mommy.models import Person
@@ -421,10 +405,6 @@
 
         self.assertTrue(isinstance(self.dummy_int_model.int_field, int))
 
-<<<<<<< HEAD
-=======
-
->>>>>>> 465672ec
     def test_fill_BigIntegerField_with_a_random_number(self):
         from model_mommy.models import DummyIntModel
 
@@ -501,28 +481,16 @@
             DummyDecimalModel._meta.get_field('decimal_field')
 
         self.assertTrue(isinstance(decimal_field, DecimalField))
-<<<<<<< HEAD
         self.assertTrue(isinstance(
             self.dummy_decimal_model.decimal_field, basestring))
 
 
-class HandlingModelsWithUnsupportedFields(TestCase):
-
-    def test_unsupported_model_raises_an_explanatory_exception(self):
-        from model_mommy import mommy
-        from model_mommy.models import UnsupportedModel
-        
-        self.assertRaises(TypeError, lambda: mommy.make_one(UnsupportedModel))
-=======
-        self.assertTrue(isinstance(self.dummy_decimal_model.decimal_field, basestring))
-
-
 class URLFieldsFilling(FieldFillingTestCase):
+
     def test_fill_URLField_with_valid_url(self):
         from model_mommy.models import Person
 
         blog_field = Person._meta.get_field('blog')
+
         self.assertTrue(isinstance(blog_field, URLField))
-
-        self.assertTrue(isinstance(self.person.blog, str))
->>>>>>> 465672ec
+        self.assertTrue(isinstance(self.person.blog, basestring))