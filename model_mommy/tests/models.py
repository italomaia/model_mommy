#coding: utf-8

#######################################
# TESTING PURPOSE ONLY MODELS!!       #
# DO NOT ADD THE APP TO INSTALLED_APPS#
#######################################

from django.db import models

GENDER_CH = [('M', 'male'), ('F', 'female')]

class Person(models.Model):
    gender = models.CharField(max_length=1, choices=GENDER_CH)
    happy = models.BooleanField(default=True)
    name = models.CharField(max_length=30)
    age = models.IntegerField()
    bio = models.TextField(null=True)
    birthday = models.DateField()
    appointment = models.DateTimeField()
<<<<<<< HEAD
=======
    blog = models.URLField()

    #backward compatibilty with Django 1.1
>>>>>>> 465672ec
    try:
        wanted_games_qtd = models.BigIntegerField()
    except AttributeError:
        wanted_games_qtd = models.IntegerField()

class Dog(models.Model):
    owner = models.ForeignKey('Person')
    breed = models.CharField(max_length=50)

class Store(models.Model):
    customers = models.ManyToManyField(Person, related_name='favorite_stores', blank=True, null=True)
    employees = models.ManyToManyField(Person, related_name='employers')

class DummyIntModel(models.Model):
    int_field = models.IntegerField()
    small_int_field = models.SmallIntegerField()
    try:
        big_int_field = models.BigIntegerField()
    except AttributeError:
        big_int_field = models.IntegerField()


class DummyPositiveIntModel(models.Model):
    positive_small_int_field = models.PositiveSmallIntegerField()
    positive_int_field = models.PositiveIntegerField()

class DummyNumbersModel(models.Model):
    float_field = models.FloatField()

class DummyDecimalModel(models.Model):
    decimal_field = models.DecimalField(max_digits=5, decimal_places=2)
<|MERGE_RESOLUTION|>--- conflicted
+++ resolved
@@ -17,12 +17,9 @@
     bio = models.TextField(null=True)
     birthday = models.DateField()
     appointment = models.DateTimeField()
-<<<<<<< HEAD
-=======
     blog = models.URLField()
 
     #backward compatibilty with Django 1.1
->>>>>>> 465672ec
     try:
         wanted_games_qtd = models.BigIntegerField()
     except AttributeError:
