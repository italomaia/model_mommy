--- conflicted
+++ resolved
@@ -14,28 +14,25 @@
     happy = models.BooleanField(default=True)
     name = models.CharField(max_length=30)
     age = models.IntegerField()
-<<<<<<< HEAD
-    bio = models.TextField(blank=True, null=True)
-    wanted_games_qtd = models.BigIntegerField()
-=======
     bio = models.TextField()
->>>>>>> 18b7072e
     birthday = models.DateField()
     appointment = models.DateTimeField()
-    
+
+    #backward compatibilty with Django 1.1
     try:
         wanted_games_qtd = models.BigIntegerField()
     except AttributeError:
         wanted_games_qtd = models.IntegerField()
 
 class Dog(models.Model):
-    owner = models.ForeignKey('Person')    
+    owner = models.ForeignKey('Person')
     breed = models.CharField(max_length=50)
 
 class DummyIntModel(models.Model):
     int_field = models.IntegerField()
     small_int_field = models.SmallIntegerField()
-    
+
+    #backward compatibilty with Django 1.1
     try:
         big_int_field = models.BigIntegerField()
     except AttributeError:
