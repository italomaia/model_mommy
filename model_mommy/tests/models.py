#coding: utf-8

#######################################
# TESTING PURPOSE ONLY MODELS!!       #
# DO NOT ADD THE APP TO INSTALLED_APPS#
#######################################

from django.db import models

GENDER_CH = [('M', 'male'), ('F', 'female')]

class Person(models.Model):
    gender = models.CharField(max_length=1, choices=GENDER_CH)
    happy = models.BooleanField(default=True)
    name = models.CharField(max_length=30)
    age = models.IntegerField()
    bio = models.TextField(null=True)
    birthday = models.DateField()
    appointment = models.DateTimeField()
    blog = models.URLField()

    #backward compatibilty with Django 1.1
    try:
        wanted_games_qtd = models.BigIntegerField()
    except AttributeError:
        wanted_games_qtd = models.IntegerField()

class Dog(models.Model):
    owner = models.ForeignKey('Person')
    breed = models.CharField(max_length=50)

class Store(models.Model):
    customers = models.ManyToManyField(Person, related_name='favorite_stores', blank=True, null=True)
    employees = models.ManyToManyField(Person, related_name='employers')

class DummyIntModel(models.Model):
    int_field = models.IntegerField()
    small_int_field = models.SmallIntegerField()
    try:
        big_int_field = models.BigIntegerField()
    except AttributeError:
        big_int_field = models.IntegerField()


class DummyPositiveIntModel(models.Model):
    positive_small_int_field = models.PositiveSmallIntegerField()
    positive_int_field = models.PositiveIntegerField()

class DummyNumbersModel(models.Model):
    float_field = models.FloatField()

class DummyDecimalModel(models.Model):
    decimal_field = models.DecimalField(max_digits=5, decimal_places=2)

<<<<<<< HEAD
class UnsupportedField(models.Field):
    description = "I'm bad company, mommy doesn't know me"
    def __init__(self, *args, **kwargs):
        super(UnsupportedField, self).__init__(*args, **kwargs)

class UnsupportedModel(models.Model):
    unsupported_field = UnsupportedField()
=======
class DummyEmailModel(models.Model):
    email_field = models.EmailField()
>>>>>>> 1ef2f0b2
<|MERGE_RESOLUTION|>--- conflicted
+++ resolved
@@ -52,7 +52,6 @@
 class DummyDecimalModel(models.Model):
     decimal_field = models.DecimalField(max_digits=5, decimal_places=2)
 
-<<<<<<< HEAD
 class UnsupportedField(models.Field):
     description = "I'm bad company, mommy doesn't know me"
     def __init__(self, *args, **kwargs):
@@ -60,7 +59,6 @@
 
 class UnsupportedModel(models.Model):
     unsupported_field = UnsupportedField()
-=======
+
 class DummyEmailModel(models.Model):
-    email_field = models.EmailField()
->>>>>>> 1ef2f0b2
+    email_field = models.EmailField()