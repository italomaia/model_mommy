#coding: utf-8

#######################################
# TESTING PURPOSE ONLY MODELS!!       #
# DO NOT ADD THE APP TO INSTALLED_APPS#
#######################################
from decimal import Decimal

from django.db import models

from django.contrib.contenttypes.models import ContentType
from django.contrib.contenttypes import generic

GENDER_CH = [('M', 'male'), ('F', 'female')]

class Person(models.Model):
    gender = models.CharField(max_length=1, choices=GENDER_CH)
    happy = models.BooleanField(default=True)
    name = models.CharField(max_length=30)
    nickname = models.SlugField(null=True)
    age = models.IntegerField()
    bio = models.TextField(null=True)
    birthday = models.DateField()
    appointment = models.DateTimeField()
    blog = models.URLField()

    #backward compatibilty with Django 1.1
    try:
        wanted_games_qtd = models.BigIntegerField()
    except AttributeError:
        wanted_games_qtd = models.IntegerField()

class Dog(models.Model):
    owner = models.ForeignKey('Person')
    breed = models.CharField(max_length=50)

class Store(models.Model):
    customers = models.ManyToManyField(Person, related_name='favorite_stores')
    employees = models.ManyToManyField(Person, related_name='employers')

class DummyIntModel(models.Model):
    int_field = models.IntegerField()
    small_int_field = models.SmallIntegerField()
    try:
        big_int_field = models.BigIntegerField()
    except AttributeError:
        big_int_field = models.IntegerField()


class DummyPositiveIntModel(models.Model):
    positive_small_int_field = models.PositiveSmallIntegerField()
    positive_int_field = models.PositiveIntegerField()

class DummyNumbersModel(models.Model):
    float_field = models.FloatField()

class DummyDecimalModel(models.Model):
    decimal_field = models.DecimalField(max_digits=5, decimal_places=2)

class UnsupportedField(models.Field):
    description = "I'm bad company, mommy doesn't know me"
    def __init__(self, *args, **kwargs):
        super(UnsupportedField, self).__init__(*args, **kwargs)

class UnsupportedModel(models.Model):
    unsupported_field = UnsupportedField()

class DummyEmailModel(models.Model):
    email_field = models.EmailField()

class ModelWithSelfReference(models.Model):
    self_reference = models.ForeignKey('self', null=True)

class DummyGenericForeignKeyModel(models.Model):
    content_type = models.ForeignKey(ContentType)
    object_id = models.PositiveIntegerField()
    content_object = generic.GenericForeignKey('content_type', 'object_id')

class DummyGenericRelationModel(models.Model):
<<<<<<< HEAD
    relation = generic.GenericRelation(DummyGenericForeignKeyModel)
=======
    relation = generic.GenericRelation(DummyGenericForeignKeyModel)

class DummyBlankFieldsModel(models.Model):
    blank_char_field = models.CharField(max_length=50, blank=True)
    blank_text_field = models.TextField(blank=True)

class DummyDefaultFieldsModel(models.Model):
    default_char_field = models.CharField(max_length=50, default='default')
    default_text_field = models.TextField(default='default')
    default_int_field = models.IntegerField(default=123)
    default_float_field = models.FloatField(default=123.0)
    default_date_field = models.DateField(default='2011-01-01')
    default_date_time_field = models.DateTimeField(default='2011-01-01')
    default_decimal_field = models.DecimalField(max_digits=5, decimal_places=2, default=Decimal('0'))
    default_email_field = models.EmailField(default='')
    default_slug_field = models.SlugField(default='')
>>>>>>> 1025f9ad
<|MERGE_RESOLUTION|>--- conflicted
+++ resolved
@@ -77,9 +77,6 @@
     content_object = generic.GenericForeignKey('content_type', 'object_id')
 
 class DummyGenericRelationModel(models.Model):
-<<<<<<< HEAD
-    relation = generic.GenericRelation(DummyGenericForeignKeyModel)
-=======
     relation = generic.GenericRelation(DummyGenericForeignKeyModel)
 
 class DummyBlankFieldsModel(models.Model):
@@ -95,5 +92,4 @@
     default_date_time_field = models.DateTimeField(default='2011-01-01')
     default_decimal_field = models.DecimalField(max_digits=5, decimal_places=2, default=Decimal('0'))
     default_email_field = models.EmailField(default='')
-    default_slug_field = models.SlugField(default='')
->>>>>>> 1025f9ad
+    default_slug_field = models.SlugField(default='')