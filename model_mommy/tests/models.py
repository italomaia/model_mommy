# -*- coding: utf-8 -*-

#######################################
# TESTING PURPOSE ONLY MODELS!!       #
# DO NOT ADD THE APP TO INSTALLED_APPS#
#######################################

from django.db import models
from django.db.models.fields import *
from django.db.models.fields.related import *
from django.db.models.fields.files import *

import django

if django.VERSION < (1, 2):
    BigIntegerField = IntegerField

GENDER_CH = [('M', 'male'), ('F', 'female')]


class Person(models.Model):
<<<<<<< HEAD
    gender = CharField(max_length=1, choices=GENDER_CH)
    happy = BooleanField(default=True)
    name = CharField(max_length=30)
    age = IntegerField()
    bio = TextField(null=True)
    birthday = DateField()
    appointment = DateTimeField()
    wanted_games_qtd = BigIntegerField()
    blog = URLField()
    email = EmailField()

=======
    gender = models.CharField(max_length=1, choices=GENDER_CH)
    happy = models.BooleanField(default=True)
    name = models.CharField(max_length=30)
    nickname = models.SlugField(null=True)
    age = models.IntegerField()
    bio = models.TextField(null=True)
    birthday = models.DateField()
    appointment = models.DateTimeField()
    blog = models.URLField()

    #backward compatibilty with Django 1.1
    try:
        wanted_games_qtd = models.BigIntegerField()
    except AttributeError:
        wanted_games_qtd = models.IntegerField()
>>>>>>> 9ecd5f0d

class Dog(models.Model):
    owner = ForeignKey('Person')
    breed = CharField(max_length=50)


class Store(models.Model):
    customers = ManyToManyField(Person, related_name='favorite_stores',
        blank=True, null=True)
    employees = ManyToManyField(Person, related_name='employers')


#class Penguin(models.Model):
#    partner = OneToOneField('self')
#    parcel = ManyToManyField('self')


class DummyDateModel(models.Model):
    date_field = DateField()


class DummyDateTimeModel(models.Model):
    datetime_field = DateTimeField()


class DummySlugModel(models.Model):
    slug_field = models.SlugField()


class DummyCharModel(models.Model):
    char_field = CharField(max_length=255)


class DummyTextModel(models.Model):
    text_field = TextField()


class DummyURLModel(models.Model):
    url_field = URLField()


class DummyEmailModel(models.Model):
    email_field = EmailField()


class DummyIntModel(models.Model):
    int_field = IntegerField()
    small_int_field = SmallIntegerField()
    big_int_field = BigIntegerField()


class DummyPositiveIntModel(models.Model):
    positive_small_int_field = PositiveSmallIntegerField()
    positive_int_field = PositiveIntegerField()


class DummyNumbersModel(models.Model):
    float_field = FloatField()


class DummyDecimalModel(models.Model):
    decimal_field = DecimalField(max_digits=5, decimal_places=2)


class DummyBooleanModel(models.Model):
    boolean_field = BooleanField()


class DummyFileModel(models.Model):
    file_field = FileField(upload_to='uploads')


class DummyImageModel(models.Model):
    image_field = FileField(upload_to='images')


class DummyRelationModel(models.Model):
    pass


class DummyOneToOneModel(models.Model):
    one_to_one_field = models.OneToOneField(DummyRelationModel)


class DummyForeignKeyModel(models.Model):
    foreignkey_field = models.ForeignKey(DummyRelationModel)


class DummyM2MModel(models.Model):
    m2m_field = models.ManyToManyField(DummyRelationModel,
        related_name='relation')


class UnsupportedField(Field):
    description = "I'm bad company, mommy doesn't know me"

    def __init__(self, *args, **kwargs):
        super(UnsupportedField, self).__init__(*args, **kwargs)


class UnsupportedModel(models.Model):
    unsupported_field = UnsupportedField()


class DummyEmailModel(models.Model):
    email_field = models.EmailField()

class ModelWithSelfReference(models.Model):
    self_reference = models.ForeignKey('self', null=True)<|MERGE_RESOLUTION|>--- conflicted
+++ resolved
@@ -19,7 +19,6 @@
 
 
 class Person(models.Model):
-<<<<<<< HEAD
     gender = CharField(max_length=1, choices=GENDER_CH)
     happy = BooleanField(default=True)
     name = CharField(max_length=30)
@@ -31,23 +30,6 @@
     blog = URLField()
     email = EmailField()
 
-=======
-    gender = models.CharField(max_length=1, choices=GENDER_CH)
-    happy = models.BooleanField(default=True)
-    name = models.CharField(max_length=30)
-    nickname = models.SlugField(null=True)
-    age = models.IntegerField()
-    bio = models.TextField(null=True)
-    birthday = models.DateField()
-    appointment = models.DateTimeField()
-    blog = models.URLField()
-
-    #backward compatibilty with Django 1.1
-    try:
-        wanted_games_qtd = models.BigIntegerField()
-    except AttributeError:
-        wanted_games_qtd = models.IntegerField()
->>>>>>> 9ecd5f0d
 
 class Dog(models.Model):
     owner = ForeignKey('Person')
