--- conflicted
+++ resolved
@@ -51,8 +51,6 @@
 
 class DummyDecimalModel(models.Model):
     decimal_field = models.DecimalField(max_digits=5, decimal_places=2)
-<<<<<<< HEAD
-=======
 
 class UnsupportedField(models.Field):
     description = "I'm bad company, mommy doesn't know me"
@@ -61,4 +59,3 @@
 
 class UnsupportedModel(models.Model):
     unsupported_field = UnsupportedField()
->>>>>>> 4fe5c211
