# -*- coding: utf-8 -*-
from django.db.models.fields import AutoField, CharField, TextField
from django.db.models.fields import DateField, DateTimeField
from django.db.models.fields import IntegerField, BigIntegerField, SmallIntegerField
from django.db.models.fields import PositiveSmallIntegerField, PositiveIntegerField
from django.db.models.fields import FloatField, DecimalField
from django.db.models.fields import BooleanField

from django.db.models import ForeignKey

from string import letters
from random import choice, randint
from datetime import date
from decimal import Decimal
import generators
import sys


def make_one(model, attrs=None):
    mommy = Mommy(model)
    return mommy.make_one(attrs or {})

make_one.required = [lambda field: (field.related.parent_model, 'model')]

default_mapping = {
    BooleanField:generators.gen_boolean,
    IntegerField:generators.gen_integer,
    BigIntegerField:generators.gen_integer,
    SmallIntegerField:generators.gen_integer,

    PositiveIntegerField:lambda: generators.gen_integer(0),
    PositiveSmallIntegerField:lambda: generators.gen_integer(0),

    FloatField:generators.gen_float,
    DecimalField:generators.gen_decimal,

    CharField:generators.gen_string,
    TextField:generators.gen_text,

    ForeignKey:make_one,

    DateField:generators.gen_date,
    DateTimeField:generators.gen_date,
}

class Mommy(object):
    model = None
    attr_mapping = None
    type_mapping = default_mapping
<<<<<<< HEAD
    
    def __init__(self, model=None):
        if model is not None:
            self.model = model
        
        if self.model is None:
            raise ValueError("Mommy wants to know her kids better. Inform the 'model' class, sweetie!")
    
    def make_one(self, attrs=None):
        attrs = attrs or {}
        
        for field in self.model._meta.fields:
            if isinstance(field, AutoField):
                continue
            
            if field.name not in attrs:
                attrs[field.name] = self.generate_value(field)
=======

    def __init__(self, model):
        self.model = model

    def make_one(self):
        attrs = {}
        for field in self.model._meta.fields:
            if isinstance(field, AutoField):
                continue

            attrs[field.name] = self.generate_value(field)
>>>>>>> 3c70dcd7
        return self.model.objects.create(**attrs)

    def generate_value(self, field):
        'Calls the generator associated with a field passing all required args.'
        if self.attr_mapping is not None and field.name in self.attr_mapping:
            generator = self.attr_mapping[field.name]
        else:
            generator = self.type_mapping[field.__class__]

        required_fields = get_required_values(generator, field)
        return generator(**required_fields)

def get_required_values(generator, field):
    '''
    Gets required values for a generator from the field.
    If required value is a function, call's it with field as argument.
    If required value is a string, simple fetch the value from the field
    and returns.
    '''
    rt = {}
    if hasattr(generator, 'required'):
        for item in generator.required:

            if callable(item): # mommy can deal with the nasty hacking too!
                value, attr_name = item(field)
                rt[attr_name] = value

            elif isinstance(item, basestring):
                rt[item] = getattr(field, item)

            else: raise ValueError("Required value '%s' is of wrong type. Don't make mommy sad." % str(item))
    return rt<|MERGE_RESOLUTION|>--- conflicted
+++ resolved
@@ -47,15 +47,10 @@
     model = None
     attr_mapping = None
     type_mapping = default_mapping
-<<<<<<< HEAD
     
-    def __init__(self, model=None):
-        if model is not None:
-            self.model = model
+    def __init__(self, model):
+        self.model = model
         
-        if self.model is None:
-            raise ValueError("Mommy wants to know her kids better. Inform the 'model' class, sweetie!")
-    
     def make_one(self, attrs=None):
         attrs = attrs or {}
         
@@ -65,19 +60,7 @@
             
             if field.name not in attrs:
                 attrs[field.name] = self.generate_value(field)
-=======
 
-    def __init__(self, model):
-        self.model = model
-
-    def make_one(self):
-        attrs = {}
-        for field in self.model._meta.fields:
-            if isinstance(field, AutoField):
-                continue
-
-            attrs[field.name] = self.generate_value(field)
->>>>>>> 3c70dcd7
         return self.model.objects.create(**attrs)
 
     def generate_value(self, field):
