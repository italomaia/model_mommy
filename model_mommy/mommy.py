<<<<<<< HEAD
# -*- coding:utf-8 -*-
=======
# -*- coding: utf-8 -*-
from django.db.models.fields import AutoField, CharField, TextField, SlugField
from django.db.models.fields import DateField, DateTimeField, EmailField
from django.db.models.fields import IntegerField, SmallIntegerField
from django.db.models.fields import PositiveSmallIntegerField, PositiveIntegerField
from django.db.models.fields import FloatField, DecimalField
from django.db.models.fields import BooleanField
from django.db.models.fields import URLField

try:
    from django.db.models.fields import BigIntegerField
except ImportError:
    BigIntegerField = IntegerField

from django.db.models import ForeignKey, OneToOneField, ManyToManyField
>>>>>>> 9ecd5f0d

from string import letters
from random import choice, randint
from datetime import date
from decimal import Decimal
import sys

from django.db.models.fields import *
from django.db.models.fields.related import *
from django.db.models.fields.files import *
import django

if django.VERSION < (1, 2):
    BigIntegerField = IntegerField

import generators


#TODO: improve related models handling
foreign_key_required = [lambda field: ('model', field.related.parent_model)]

<<<<<<< HEAD
=======
MAX_SELF_REFERENCE_LOOPS = 2
>>>>>>> 9ecd5f0d

def make_one(model, **attrs):
    """
    Creates a persisted instance from a given model its associated models.
    It fill the fields with random values or you can specify
    which fields you want to define its values by yourself.
    """
    mommy = Mommy(model)
    return mommy.make_one(**attrs)


def prepare_one(model, **attrs):
    """
    Creates a BUT DOESN'T persist an instance from a given model
    its associated models.
    It fill the fields with random values or you can specify
    which fields you want to define its values by yourself.
    """
    mommy = Mommy(model)
    return mommy.prepare(**attrs)


def make_many(model, qty=5, **attrs):
    mommy = Mommy(model)
    return [mommy.make_one() for i in range(qty)]


def prepare_many(model, qty=5, **attrs):
    mommy = Mommy(model)
    return [mommy.prepare() for i in range(qty)]


make_one.required = foreign_key_required
prepare_one.required = foreign_key_required
make_many.required = foreign_key_required
prepare_many.required = foreign_key_required


default_mapping = {
    BooleanField: generators.gen_boolean,
    BigIntegerField: generators.gen_big_integer,
    IntegerField: generators.gen_integer,
    SmallIntegerField: generators.gen_small_integer,

    PositiveIntegerField: generators.gen_positive_integer,
    PositiveSmallIntegerField: generators.gen_positive_small_integer,

    FloatField: generators.gen_float,
    DecimalField: generators.gen_decimal,

<<<<<<< HEAD
    SlugField: generators.gen_slug,
    CharField: generators.gen_string,
    TextField: generators.gen_text,
=======
    CharField:generators.gen_string,
    TextField:generators.gen_text,
    SlugField:generators.gen_slug,
>>>>>>> 9ecd5f0d

    ForeignKey: make_one,
    OneToOneField: make_one,
    ManyToManyField: prepare_many,

    DateField: generators.gen_date,
    DateTimeField: generators.gen_date,

    URLField: generators.gen_url,
    EmailField: generators.gen_email,

    FileField: generators.gen_filename,
}


class Mommy(object):
    attr_mapping = {}
    type_mapping = None

    def __init__(self, model, fill_nullables=True):
        '''Set fill_nullables to False if you want fields that can receive
        null values to be left blank by default. You can still overwrite
        nullable fields manually.'''

        self.type_mapping = default_mapping.copy()
        self.model = model
        self.fill_nullables = fill_nullables

    def make_one(self, **attrs):
        '''Creates and persists an instance of the model
        associated with Mommy instance.'''

        return self._make_one(commit=True, **attrs)

    def prepare(self, **attrs):
        '''Creates, but do not persists, an instance of the model
        associated with Mommy instance.'''
        self.type_mapping[ForeignKey] = prepare_one
        return self._make_one(commit=False, **attrs)

    def get_fields(self):
        return self.model._meta.fields + self.model._meta.many_to_many

    #Method too big
    def _make_one(self, commit=True, **attrs):
        # dict of m2m fields for current model
        m2m_dict = {}

        for field in self.get_fields():
            if isinstance(field, AutoField):  # auto populated
                continue

            # should be left blank?
            if field.null and not self.fill_nullables:
                continue

            elif isinstance(field, ManyToManyField):

                if field.name in attrs:
                    m2m_dict[field.name] = attrs.pop(field.name)
                else:
<<<<<<< HEAD
                    m2m_dict[field.name] = self.generate_value(field)

            elif not field.name in attrs:
                attrs[field.name] = self.generate_value(field)
=======
                    #XXX: hack to avoid infinite recursion
                    if isinstance(field, ForeignKey) and (field.related.parent_model == self.model):
                        self.model.self_reference_loop_count = getattr(self.model, 'self_reference_loop_count', 1)
                        if self.model.self_reference_loop_count <= MAX_SELF_REFERENCE_LOOPS:
                            self.model.self_reference_loop_count += 1
                        else:
                            del self.model.self_reference_loop_count
                            return
                    attrs[field.name] = self.generate_value(field)
>>>>>>> 9ecd5f0d


        instance = self.model(**attrs)

        if commit:
            instance.save()

            # m2m relations can only be created if the model is persisted
            for name, value in m2m_dict.items():
                m2m_relation = getattr(instance, name)

                for model_instance in value:
                    model_instance.save()
                    m2m_relation.add(model_instance)

        return instance

    def generate_value(self, field):
        '''Calls the generator associated with a field passing all
        required args.

        Generator Resolution Precedence Order:
        -- attr_mapping - mapping per attribute name
        -- choices -- mapping from avaiable field choices
        -- type_mapping - mapping from user defined type associated
        generators
        -- default_mapping - mapping from pre-defined type associated
        generators

        `attr_mapping` and `type_mapping` can be defined easely
        overwriting the model.
        '''
        if field.name in self.attr_mapping:
            generator = self.attr_mapping[field.name]
        elif getattr(field, 'choices'):
            generator = generators.gen_from_choices(field.choices)
        elif field.__class__ in self.type_mapping:
            generator = self.type_mapping[field.__class__]
        else:
            raise TypeError('%s is not supported by mommy.' % field.__class__)

        required_fields = get_required_values(generator, field)
        return generator(**required_fields)


def get_required_values(generator, field):
    '''
    Gets required values for a generator from the field.
    If required value is a function, call's it with field as argument.
    If required value is a string, simply fetch the value from the field
    and returns.
    '''
    rt = {}
    if hasattr(generator, 'required'):
        for item in generator.required:

            if callable(item):  # mommy can deal with the nasty hacking too!
                key, value = item(field)
                rt[key] = value

            elif isinstance(item, basestring):
                rt[item] = getattr(field, item)
            else:
<<<<<<< HEAD
                raise ValueError("Required value '%s'"
                " is of wrong type. Don't make mommy sad." % str(item))
=======
                raise ValueError("Required value '%s' is of wrong type. Don't make mommy sad." % str(item))

>>>>>>> 9ecd5f0d
    return rt<|MERGE_RESOLUTION|>--- conflicted
+++ resolved
@@ -1,22 +1,4 @@
-<<<<<<< HEAD
 # -*- coding:utf-8 -*-
-=======
-# -*- coding: utf-8 -*-
-from django.db.models.fields import AutoField, CharField, TextField, SlugField
-from django.db.models.fields import DateField, DateTimeField, EmailField
-from django.db.models.fields import IntegerField, SmallIntegerField
-from django.db.models.fields import PositiveSmallIntegerField, PositiveIntegerField
-from django.db.models.fields import FloatField, DecimalField
-from django.db.models.fields import BooleanField
-from django.db.models.fields import URLField
-
-try:
-    from django.db.models.fields import BigIntegerField
-except ImportError:
-    BigIntegerField = IntegerField
-
-from django.db.models import ForeignKey, OneToOneField, ManyToManyField
->>>>>>> 9ecd5f0d
 
 from string import letters
 from random import choice, randint
@@ -38,10 +20,6 @@
 #TODO: improve related models handling
 foreign_key_required = [lambda field: ('model', field.related.parent_model)]
 
-<<<<<<< HEAD
-=======
-MAX_SELF_REFERENCE_LOOPS = 2
->>>>>>> 9ecd5f0d
 
 def make_one(model, **attrs):
     """
@@ -92,15 +70,9 @@
     FloatField: generators.gen_float,
     DecimalField: generators.gen_decimal,
 
-<<<<<<< HEAD
     SlugField: generators.gen_slug,
     CharField: generators.gen_string,
     TextField: generators.gen_text,
-=======
-    CharField:generators.gen_string,
-    TextField:generators.gen_text,
-    SlugField:generators.gen_slug,
->>>>>>> 9ecd5f0d
 
     ForeignKey: make_one,
     OneToOneField: make_one,
@@ -162,23 +134,10 @@
                 if field.name in attrs:
                     m2m_dict[field.name] = attrs.pop(field.name)
                 else:
-<<<<<<< HEAD
                     m2m_dict[field.name] = self.generate_value(field)
 
             elif not field.name in attrs:
                 attrs[field.name] = self.generate_value(field)
-=======
-                    #XXX: hack to avoid infinite recursion
-                    if isinstance(field, ForeignKey) and (field.related.parent_model == self.model):
-                        self.model.self_reference_loop_count = getattr(self.model, 'self_reference_loop_count', 1)
-                        if self.model.self_reference_loop_count <= MAX_SELF_REFERENCE_LOOPS:
-                            self.model.self_reference_loop_count += 1
-                        else:
-                            del self.model.self_reference_loop_count
-                            return
-                    attrs[field.name] = self.generate_value(field)
->>>>>>> 9ecd5f0d
-
 
         instance = self.model(**attrs)
 
@@ -210,11 +169,11 @@
         `attr_mapping` and `type_mapping` can be defined easely
         overwriting the model.
         '''
-        if field.name in self.attr_mapping:
+        if field.name in self.attr_mapping:  # manual mapping
             generator = self.attr_mapping[field.name]
-        elif getattr(field, 'choices'):
+        elif getattr(field, 'choices'):  # from code choices
             generator = generators.gen_from_choices(field.choices)
-        elif field.__class__ in self.type_mapping:
+        elif field.__class__ in self.type_mapping:  # from type
             generator = self.type_mapping[field.__class__]
         else:
             raise TypeError('%s is not supported by mommy.' % field.__class__)
@@ -241,11 +200,6 @@
             elif isinstance(item, basestring):
                 rt[item] = getattr(field, item)
             else:
-<<<<<<< HEAD
                 raise ValueError("Required value '%s'"
                 " is of wrong type. Don't make mommy sad." % str(item))
-=======
-                raise ValueError("Required value '%s' is of wrong type. Don't make mommy sad." % str(item))
-
->>>>>>> 9ecd5f0d
     return rt