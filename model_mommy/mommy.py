--- conflicted
+++ resolved
@@ -73,11 +73,8 @@
     DateField:generators.gen_date,
     DateTimeField:generators.gen_date,
 
-<<<<<<< HEAD
     URLField:generators.gen_url,
-=======
     EmailField:generators.gen_email,
->>>>>>> 1ef2f0b2
 }
 
 class Mommy(object):
