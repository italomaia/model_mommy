--- conflicted
+++ resolved
@@ -188,13 +188,8 @@
 
             elif isinstance(item, basestring):
                 rt[item] = getattr(field, item)
-
-<<<<<<< HEAD
             else:
                 raise ValueError("Required value '%s'"
                 " is of wrong type. Don't make mommy sad." % str(item))
-=======
-            else: raise ValueError("Required value '%s' is of wrong type. Don't make mommy sad." % str(item))
->>>>>>> 4fe5c211
 
     return rt
